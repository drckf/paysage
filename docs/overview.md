--- conflicted
+++ resolved
@@ -25,11 +25,7 @@
 interactions between visible neurons. The probability distribution P(v) is
 determined from an energy function E(v) by P(v) = exp(-E(v))/Z where
 
-<<<<<<< HEAD
-E(v) = -sum_i a_i(v_i) - sum_{i<j} W_{ij} v_i v_j
-=======
 1) E(v) = -sum_i a_i(v_i) - sum_{i<j} W_{ij} v_i v_j
->>>>>>> 511f5ff8
 
 and Z is a normalizing constant. Here, a_i(v_i) is a function and W_{ij} is
 a parameter that determines the interaction between neurons i and j.
@@ -37,14 +33,6 @@
 ## Boltzmann machines with a single hidden layer
 
 A hidden neuron captures an unobserved latent variable that controls the
-<<<<<<< HEAD
-interactions between visible neurons.
-
-E(v, h) = -sum_i a_i(v_i) - sum_j b_j(h_j) - \sum_{ij} W_{ij} v_i h_j
-
-
-# The structure of paysage
-=======
 interactions between visible neurons. The joint probability distribuiton
 P(v, h) is determined from an energy function E(v, h) by
 P(v, h) = exp(-E(v, h ))/Z where
@@ -93,5 +81,4 @@
 
 ### Fit:
 
-### Optimizer:
->>>>>>> 511f5ff8
+### Optimizer: