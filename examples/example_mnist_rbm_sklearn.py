import os, sys, numpy, pandas, time

from paysage import backends as B
from paysage import batch
from paysage import metrics as M
from paysage.layers import BernoulliLayer
from sklearn.neural_network import BernoulliRBM

<<<<<<< HEAD
=======
try:
    import plotting
except ImportError:
    from . import plotting

>>>>>>> d6607122
if __name__ == "__main__":

    num_hidden_units = 500
    batch_size = 50
    num_epochs = 10
    learning_rate = 0.001

    paysage_path = os.path.dirname(os.path.dirname(os.path.abspath(__file__)))
    filepath = os.path.join(paysage_path, 'mnist', 'mnist.h5')
    shuffled_filepath = os.path.join(paysage_path, 'mnist', 'shuffled_mnist.h5')

    # shuffle the data
    if not os.path.exists(shuffled_filepath):
        shuffler = batch.DataShuffler(filepath, shuffled_filepath, complevel=0)
        shuffler.shuffle()

    # set up the reader to get the whole training set
    data = batch.Batch(shuffled_filepath,
                       'train/images',
                       60000,
                       transform=batch.binarize_color,
                       train_fraction=0.99)

    X = data.get('train')
    data.close()

    rbm = BernoulliRBM(n_components=num_hidden_units,
                       learning_rate=learning_rate,
                       batch_size=batch_size,
                       n_iter=num_epochs,
                       verbose=1)
    rbm.fit(X)

    # set up the reader to read the first batch of the validation set
    data = batch.Batch(shuffled_filepath,
                   'train/images',
                   batch_size,
                   transform=batch.binarize_color,
                   train_fraction=0.99)

    # compute some metrics to evaluate the model
    metrics=['ReconstructionError',
             'EnergyDistance'
             ]

    metrics = [M.__getattribute__(m)() for m in
                                    ['ReconstructionError',
                                     'EnergyDistance'
                                     ]]
    while True:
        try:
            v_data = data.get(mode='validate')
        except StopIteration:
            break

        reconstructions = rbm.gibbs(v_data)

        random_samples = BernoulliLayer().random(v_data).astype(numpy.float32)
        fantasy_particles = random_samples.astype(numpy.float32)
        for t in range(10):
            fantasy_particles = rbm.gibbs(fantasy_particles)

        argdict = {
        'minibatch': v_data.astype(numpy.float32),
        'reconstructions': reconstructions.astype(numpy.float32),
        'random_samples': random_samples.astype(numpy.float32),
        'samples': fantasy_particles.astype(numpy.float32),
        'amodel': rbm
        }

        for m in metrics:
            m.update(**argdict)

    print('\nFinal performance metrics:')
    metdict = {m.name: m.value() for m in metrics}
    for m in metdict:
        print("-{0}: {1:.6f}".format(m, metdict[m]))

    print("\nPlot a random sample of reconstructions")
    v_data = data.get('validate')
    v_model = rbm.gibbs(v_data)

    idx = numpy.random.choice(range(len(v_model)), 5, replace=False)
    grid = numpy.array([[v_data[i], v_model[i]] for i in idx])
    plotting.plot_image_grid(grid, (28,28), vmin=grid.min(), vmax=grid.max())

    print("\nPlot a random sample of fantasy particles")
    random_samples = BernoulliLayer().random(v_data).astype(numpy.float32)
    v_model = random_samples.astype(numpy.float32)
    for t in range(1000):
            v_model = rbm.gibbs(v_model)

    idx = numpy.random.choice(range(len(v_model)), 5, replace=False)
    grid = numpy.array([[v_model[i]] for i in idx])
    plotting.plot_image_grid(grid, (28,28), vmin=grid.min(), vmax=grid.max())

    print("\nPlot a random sample of the weights")
    W = rbm.components_.T
    idx = numpy.random.choice(range(W.shape[1]), 5, replace=False)
    grid = numpy.array([[W[:, i]] for i in idx])
    plotting.plot_image_grid(grid, (28,28), vmin=grid.min(), vmax=grid.max())

    # close the HDF5 store
    data.close()<|MERGE_RESOLUTION|>--- conflicted
+++ resolved
@@ -6,20 +6,18 @@
 from paysage.layers import BernoulliLayer
 from sklearn.neural_network import BernoulliRBM
 
-<<<<<<< HEAD
-=======
 try:
     import plotting
 except ImportError:
     from . import plotting
 
->>>>>>> d6607122
 if __name__ == "__main__":
 
     num_hidden_units = 500
     batch_size = 50
     num_epochs = 10
-    learning_rate = 0.001
+    # the step size has been hand-tuned for the sklearn implementation
+    learning_rate = 0.01
 
     paysage_path = os.path.dirname(os.path.dirname(os.path.abspath(__file__)))
     filepath = os.path.join(paysage_path, 'mnist', 'mnist.h5')
