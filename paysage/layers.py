import os, sys
from collections import OrderedDict, namedtuple
import pandas
import math

from . import penalties
from . import constraints
from . import backends as be

ParamsLayer = namedtuple("Params", [])

class Layer(object):
    """A general layer class with common functionality."""

    def __init__(self, *args, **kwargs):
        """
        Basic layer initialization method.

        Args:
            *args: any arguments
            **kwargs: any keyword arguments

        Returns:
            layer

        """
        # these attributes are immutable (their keys don't change)
        self.params = ParamsLayer()
        # these attributes are mutable (their keys do change)
        self.penalties = OrderedDict()
        self.constraints = OrderedDict()

    def get_base_config(self):
        """
        Get a base configuration for the layer.

        Notes:
            Encodes metadata for the layer.
            Includes the base layer data.

        Args:
            None

        Returns:
            A dictionary configuration for the layer.

        """
        return {
            "layer_type"  : self.__class__.__name__,
            "parameters"  : list(self.params._fields),
            "penalties"   : {pk: self.penalties[pk].get_config()
                             for pk in self.penalties},
            "constraints" : {ck: self.constraints[ck].__name__
                             for ck in self.constraints}
        }

    def get_config(self):
        """
        Get a full configuration for the layer.

        Notes:
            Encodes metadata on the layer.
            Weights are separately retrieved.
            Builds the base configuration.

        Args:
            None

        Returns:
            A dictionary configuration for the layer.

        """
        return self.get_base_config()

    @staticmethod
    def from_config(config):
        """
        Construct the layer from the base configuration.

        Args:
            A dictionary configuration of the layer metadata.

        Returns:
            An object which is a subclass of `Layer`.

        """
        layer_obj = getattr(sys.modules[__name__], config["layer_type"])
        return layer_obj.from_config(config)

    def save_params(self, store, key):
        """
        Save the parameters to a HDFStore.

        Notes:
            Performs an IO operation.

        Args:
            store (pandas.HDFStore): the writeable stream for the params.
            key (str): the path for the layer params.

        Returns:
            None

        """
        for i, ip in enumerate(self.params):
            df_params = pandas.DataFrame(be.to_numpy_array(ip))
            store.put(os.path.join(key, 'parameters', 'key'+str(i)), df_params)

    def load_params(self, store, key):
        """
        Load the parameters from an HDFStore.

        Notes:
            Performs an IO operation.

        Args:
            store (pandas.HDFStore): the readable stream for the params.
            key (str): the path for the layer params.

        Returns:
            None

        """
        params = []
        for i, ip in enumerate(self.params):
            params.append(be.float_tensor(
                store.get(os.path.join(key, 'parameters', 'key'+str(i))).as_matrix()
            ).squeeze()) # collapse trivial dimensions to a vector
        self.params = self.params.__class__(*params)

    def add_constraint(self, constraint):
        """
        Add a parameter constraint to the layer.

        Notes:
            Modifies the layer.contraints attribute in place.

        Args:
            constraint (dict): {param_name: constraint (paysage.constraints)}

        Returns:
            None

        """
        self.constraints.update(constraint)

    def enforce_constraints(self):
        """
        Apply the contraints to the layer parameters.

        Note:
            Modifies the parameters of the layer in place.

        Args:
            None

        Returns:
            None

        """
        for param_name in self.constraints:
            self.constraints[param_name](getattr(self.params, param_name))

    def add_penalty(self, penalty):
        """
        Add a penalty to the layer.

        Note:
            Modfies the layer.penalties attribute in place.

        Args:
            penalty (dict): {param_name: penalty (paysage.penalties)}

        Returns:
            None

        """
        self.penalties.update(penalty)

    def get_penalties(self):
        """
        Get the value of the penalties:

        E.g., L2 penalty = (1/2) * penalty * \sum_i parameter_i ** 2

        Args:
            None

        Returns:
            dict (float): the values of the penalty functions

        """
        pen = {param_name:
               self.penalties[param_name].value(
                   getattr(self.params, param_name)
               )
               for param_name in self.penalties}
        return pen

    def get_penalty_grad(self, deriv, param_name):
        """
        Get the gradient of the penalties on a parameter.

        E.g., L2 penalty gradient = penalty * parameter_i

        Args:
            deriv (tensor): derivative of the parameter
            param_name: name of the parameter

        Returns:
            tensor: derivative including penalty

        """
        if param_name not in self.penalties:
            return deriv
        else:
            return deriv + self.penalties[param_name].grad(
                getattr(self.params, param_name))

    def parameter_step(self, deltas):
        """
        Update the values of the parameters:

        layer.params.name -= deltas.name

        Notes:
            Modifies the elements of the layer.params attribute in place.

        Args:
            deltas (dict): {param_name: tensor (update)}

        Returns:
            None

        """
        self.params = be.mapzip(be.subtract, deltas, self.params)
        self.enforce_constraints()


ParamsWeights = namedtuple("ParamsWeights", ["matrix"])

class Weights(Layer):
    """Layer class for weights"""

    def __init__(self, shape):
        """
        Create a weight layer.

        Notes:
            The shape is regarded as a dimensionality of
            the visible and hidden units for the layer,
            as `shape = (visible, hidden)`.

        Args:
            shape (tuple): shape of the weight tensor (int, int)

        Returns:
            weights layer

        """
        super().__init__()
        self.shape = shape
        self.params = ParamsWeights(0.01 * be.randn(shape))

    def get_config(self):
        """
        Get the configuration dictionary of the weights layer.

        Args:
            None:

        Returns:
            configuration (dict):

        """
        base_config = self.get_base_config()
        base_config["shape"] = self.shape
        return base_config

    @classmethod
    def from_config(cls, config):
        """
        Create a weights layer from a configuration dictionary.

        Args:
            config (dict)

        Returns:
            layer (Weights)

        """
        layer = cls(config["shape"])
        # TODO : params
        for k, v in config["penalties"].items():
            layer.add_penalty({k: penalties.from_config(v)})
        for k, v in config["constraints"].items():
            layer.add_constraint({k: getattr(constraints, v)})
        return layer

    def W(self):
        """
        Get the weight matrix.

        A convenience method for accessing layer.params.matrix
        with a shorter syntax.

        Args:
            None

        Returns:
            tensor: weight matrix

        """
        return self.params.matrix

    def W_T(self):
        """
        Get the transpose of the weight matrix.

        A convenience method for accessing the transpose of
        layer.params.matrix with a shorter syntax.

        Args:
            None

        Returns:
            tensor: transpose of weight matrix

        """
        return be.transpose(self.params.matrix)

    def derivatives(self, vis, hid):
        """
        Compute the derivative of the weights layer.

        dW_{ij} = - \frac{1}{num_samples} * \sum_{k} v_{ki} h_{kj}

        Args:
            vis (tensor (num_samples, num_visible)): Rescaled visible units.
            hid (tensor (num_samples, num_visible)): Rescaled hidden units.

        Returns:
            derivs (namedtuple): 'matrix': tensor (contains gradient)

        """
        derivs = ParamsWeights(
            self.get_penalty_grad(-be.batch_outer(vis, hid) / len(vis),
                                  "matrix"))
        return derivs
    

    def GFE_derivatives(self, vis, hid):
        """
        Gradient of the Gibbs free energy associated with this layer

        Args:
            vis (magnetization object): magnetization of the lower layer linked to w
            hid (magnetization objet): magnetization of the upper layer linked to w

        Returns:
            derivs (namedtuple): 'matrix': tensor (contains gradient)
        """
        return ParamsWeights(-be.outer(vis.expectation(), hid.expectation()) - \
          be.multiply(self.params.matrix, be.outer(vis.variance(), hid.variance())))

    def energy(self, vis, hid):
        """
        Compute the contribution of the weight layer to the model energy.

        For sample k:
        E_k = -\sum_{ij} W_{ij} v_{ki} h_{kj}

        Args:
            vis (tensor (num_samples, num_visible)): Rescaled visible units.
            hid (tensor (num_samples, num_visible)): Rescaled hidden units.

        Returns:
            tensor (num_samples,): energy per sample

        """
        return -be.batch_dot(vis, self.W(), hid)


ParamsGaussian = namedtuple("ParamsGaussian", ["loc", "log_var"])
class MagnetizationGaussian(object):
    def __init__(self, a_0, c_0):
        self.params = [a_0, c_0]

    def __iter__(self):
        return iter(self.params)

    def a(self):
        return self.params[0]
    def c(self):
        return self.params[1]

    # TODO: should these really be here?
    def _grad_GFE_update_down(self, mag_lower, mag, w, ww):
        self._a -= be.dot(mag_lower.a(), w) + \
                be.multiply(be.dot(mag_lower.c(), ww),
                0.5 - mag.a())

    def _grad_GFE_update_up(self, mag, mag_upper, w, ww):
        self._a -= be.dot(w, mag_upper.a()) + \
                be.multiply(0.5 - mag.a(),
                be.dot(ww, mag_upper.c()))

class GaussianLayer(Layer):
    """Layer with Gaussian units"""

    def __init__(self, num_units):
        """
        Create a layer with Gaussian units.

        Args:
            num_units (int): the size of the layer

        Returns:
            gaussian layer

        """
        super().__init__()

        self.len = num_units
        self.sample_size = 0
        self.rand = be.randn
        self.params = ParamsGaussian(be.zeros(self.len), be.zeros(self.len))

    def get_config(self):
        """
        Get the configuration dictionary of the Gaussian layer.

        Args:
            None:

        Returns:
            configuration (dict):

        """
        base_config = self.get_base_config()
        base_config["num_units"] = self.len
        base_config["sample_size"] = self.sample_size
        return base_config

    @classmethod
    def from_config(cls, config):
        """
        Create a Gaussian layer from a configuration dictionary.

        Args:
            config (dict)

        Returns:
            layer (Gaussian)

        """
        layer = cls(config["num_units"])
        layer.sample_size = config["sample_size"]
        # TODO : params
        for k, v in config["penalties"].items():
            layer.add_penalty({k: penalties.from_config(v)})
        for k, v in config["constraints"].items():
            layer.add_constraint({k: getattr(constraints, v)})
        return layer

    def energy(self, vis):
        """
        Compute the energy of the Gaussian layer.

        For sample k,
        E_k = \frac{1}{2} \sum_i \frac{(v_i - loc_i)**2}{var_i}

        Args:
            vis (tensor (num_samples, num_units)): values of units

        Returns:
            tensor (num_samples,): energy per sample

        """
        scale = be.exp(self.params.log_var)
        diff = vis - be.broadcast(self.params.loc, vis)
        result = be.square(diff) / be.broadcast(scale, vis)
        return 0.5 * be.mean(result, axis=1)

    def log_partition_function(self, B, A):
        """
        Compute the logarithm of the partition function of the layer
        with external field B augmented with a diagonal quadratic interaction A.

        Let u_i and s_i be the loc and scale parameters of unit i.

        Z_i = \int d x_i exp( -(x_i - u_i)^2 / (2 s_i^2) + B_i x_i - A_i x_i^2)
            = exp((B_i u_i - A_i + B_i^2 s_i^2 / 2)/(1 + 2 s_i^2 A_i)) sqrt(2 pi) s_i


        log(Z_i) = (B_i u_i - A_i + B_i^2 s_i^2 / 2)/(1 + 2 s_i^2 A_i) *
                   1/2 log((2 pi s_i^2)/ (1 + 2 s_i^2 A_i))

        Args:
            A (tensor (num_samples, num_units)): external field
            B (tensor (num_samples, num_units)): diagonal quadratic external field

<<<<<<< HEAD
        Returns:
            logZ (tensor, num_samples, num_units)): log partition function

        """
        scale = be.exp(self.params.log_var)
        denom = 1.0 + 2.0 * be.multiply(scale, A)
        logZ = be.divide(denom, be.multiply(self.params.loc, B) - be.multiply(be.square(self.params.loc),A) + 0.5 * be.multiply(scale, be.square(B))) + \
               0.5 * be.log(be.divide(denom, be.broadcast(2.0 * math.pi * scale, denom)))
        return logZ

    def _grad_u_log_partition_function(self, B, A):
        """
        Compute the gradient with respect to u_i of the logarithm of the partition function of the layer
        with external fields B, A as above.

        (d_u_i) logZ = B_i - 2 u_i A_i / (1 + 2 s_i^2 A_i)

        Args:
            A (tensor (num_samples, num_units)): external field
            B (tensor (num_samples, num_units)): diagonal quadratic external field

        Returns:
            (d_u_i) logZ (tensor (num_samples, num_units)): gradient of the log partition function

        """

        scale = be.exp(self.params.log_var)
        denom = 1.0 + 2.0 * be.multiply(scale, A)

        return be.divide(denom, B - 2.0 * be.multiply(self.params.loc, A))

    def _grad_s_log_partition_function(self, B, A):
        """
        Compute the gradient with respect to u_i of the logarithm of the partition function of the layer
        with external fields B, A as above.

        denom = 1 + 2 s_i^2 A
        d_log_s_i^2) logZ = (u_i B_i - A_i + 1/2 B_i^2 s_i^2)/denom + 1/(2 denom^2)

        Args:
            A (tensor (num_samples, num_units)): external field
            B (tensor (num_samples, num_units)): diagonal quadratic external field

        Returns:
            (d_log_s_i^2) logZ (tensor (num_samples, num_units)): gradient of the log partition function

        """
        scale = be.exp(self.params.log_var)
        bc_scale = be.broadcast(scale, B)
        denom = 1.0 + 2.0 * be.multiply(scale, A)
        return be.divide(denom, be.multiply(self.params.loc, B) - be.multiply(be.square(self.params.loc),A) + 0.5 * be.multiply(be.square(B), bc_scale)) + \
               0.5 * be.divide(be.square(denom), be.ones_like(B))

    def grad_log_partition_function(self, B, A):
        """
        Compute the gradient of the logarithm of the partition function with respect to
        its local field parameter with external field B and quadratic interaction A.

        Args:
            A (tensor (num_samples, num_units)): external field
            B (tensor (num_samples, num_units)): diagonal quadratic interaction

        Returns:
            (d_u_i) \oplus (d_s_i) logZ (tensor (num_samples, num_units)): gradient of the log partition function

        """
        return ParamsGaussian(be.mean(self._grad_u_log_partition_function(B,A), axis=0),
                              be.mean(self._grad_s_log_partition_function(B,A), axis=0))

=======
       """
       scale = be.exp(self.params.log_var)
       logZ = be.multiply(self.params.loc, phi)
       logZ += be.multiply(scale, be.square(phi)) / 2
       logZ += be.log(be.broadcast(scale, phi)) / 2
       return logZ

>>>>>>> 43030cad
    def online_param_update(self, data):
        """
        Update the parameters using an observed batch of data.
        Used for initializing the layer parameters.

        Notes:
            Modifies layer.sample_size and layer.params in place.

        Args:
            data (tensor (num_samples, num_units)): observed values for units

        Returns:
            None

        """
        # get the current values of the first and second moments
        x = self.params.loc
        x2 = be.exp(self.params.log_var) + x**2

        # update the size of the dataset
        n = len(data)
        new_sample_size = n + self.sample_size

        # update the first moment
        x *= self.sample_size / new_sample_size
        x += n * be.mean(data, axis=0) / new_sample_size

        # update the second moment
        x2 *= self.sample_size / new_sample_size
        x2 += n * be.mean(be.square(data), axis=0) / new_sample_size

        # update the class attributes
        self.sample_size = new_sample_size
        self.params = ParamsGaussian(x, be.log(x2 - x**2))

    def shrink_parameters(self, shrinkage=0.1):
        """
        Apply shrinkage to the variance parameters of the layer.

        new_variance = (1-shrinkage) * old_variance + shrinkage * 1

        Notes:
            Modifies layer.params in place.

        Args:
            shrinkage (float \in [0,1]): the amount of shrinkage to apply

        Returns:
            None

        """
        var = be.exp(self.params.log_var)
        be.mix_inplace(be.float_scalar(1-shrinkage), var, be.ones_like(var))
        self.params = ParamsGaussian(self.params.loc, be.log(var))

    def rescale(self, observations):
        """
        Scale the observations by the variance of the layer.

        v'_i = v_i / var_i

        Args:
            observations (tensor (num_samples, num_units)):
                Values of the observed units.

        Returns:
            tensor: Rescaled observations

        """
        scale = be.exp(self.params.log_var)
        return be.divide(scale, observations)

    def derivatives(self, vis, hid, weights, beta=None):
        """
        Compute the derivatives of the layer parameters.

        Args:
            vis (tensor (num_samples, num_units)):
                The values of the visible units.
            hid list[tensor (num_samples, num_connected_units)]:
                The rescaled values of the hidden units.
            weights list[tensor (num_connected_units, num_units)]:
                The weights connecting the layers.
            beta (tensor (num_samples, 1), optional):
                Inverse temperatures.

        Returns:
            grad (namedtuple): param_name: tensor (contains gradient)

        """
        # initialize tensors for the location and scale derivatives
        loc = be.zeros(self.len),
        log_var = be.zeros(self.len)

        # compute the derivative with respect to the location parameter
        v_scaled = self.rescale(vis)
        loc = -be.mean(v_scaled, axis=0)
        loc = self.get_penalty_grad(loc, 'loc')

        # compute the derivative with respect to the scale parameter
        log_var = -0.5 * be.mean(be.square(be.subtract(
            self.params.loc, vis)), axis=0)
        for i in range(len(hid)):
            log_var += be.batch_dot(hid[i], weights[i], vis, axis=0) / len(vis)
        log_var = self.rescale(log_var)
        log_var = self.get_penalty_grad(log_var, 'log_var')

        # return the derivatives in a namedtuple
        return ParamsGaussian(loc, log_var)

    def _conditional_params(self, scaled_units, weights, beta=None):
        """
        Compute the parameters of the layer conditioned on the state
        of the connected layers.

        Args:
            scaled_units list[tensor (num_samples, num_connected_units)]:
                The rescaled values of the connected units.
            weights list[tensor (num_connected_units, num_units)]:
                The weights connecting the layers.
            beta (tensor (num_samples, 1), optional):
                Inverse temperatures.

        Returns:
            tuple (tensor, tensor): conditional parameters

        """
        mean = be.dot(scaled_units[0], weights[0])
        for i in range(1, len(weights)):
            mean += be.dot(scaled_units[i], weights[i])
        mean += be.broadcast(self.params.loc, mean)
        var = be.broadcast(be.exp(self.params.log_var), mean)
        if beta is not None:
            var = be.divide(beta, var)
        return mean, var

    def conditional_mode(self, scaled_units, weights, beta=None):
        """
        Compute the mode of the distribution conditioned on the state
        of the connected layers. For a Gaussian layer, the mode equals
        the mean.

        Args:
            scaled_units list[tensor (num_samples, num_connected_units)]:
                The rescaled values of the connected units.
            weights list[tensor (num_connected_units, num_units)]:
                The weights connecting the layers.
            beta (tensor (num_samples, 1), optional):
                Inverse temperatures.

        Returns:
            tensor (num_samples, num_units): The mode of the distribution

        """
        mean, var = self._conditional_params(scaled_units, weights, beta)
        return mean

    def conditional_mean(self, scaled_units, weights, beta=None):
        """
        Compute the mean of the distribution conditioned on the state
        of the connected layers.

        Args:
            scaled_units list[tensor (num_samples, num_connected_units)]:
                The rescaled values of the connected units.
            weights list[tensor (num_connected_units, num_units)]:
                The weights connecting the layers.
            beta (tensor (num_samples, 1), optional):
                Inverse temperatures.

        Returns:
            tensor (num_samples, num_units): The mean of the distribution.

        """
        mean, var = self._conditional_params(scaled_units, weights, beta)
        return mean

    def conditional_sample(self, scaled_units, weights, beta=None):
        """
        Draw a random sample from the disribution conditioned on the state
        of the connected layers.

        Args:
            scaled_units list[tensor (num_samples, num_connected_units)]:
                The rescaled values of the connected units.
            weights list[tensor (num_connected_units, num_units)]:
                The weights connecting the layers.
            beta (tensor (num_samples, 1), optional):
                Inverse temperatures.

        Returns:
            tensor (num_samples, num_units): Sampled units.

        """
        mean, var = self._conditional_params(scaled_units, weights, beta)
        r = be.float_tensor(self.rand(be.shape(mean)))
        return mean + be.sqrt(var)*r

    def random(self, array_or_shape):
        """
        Generate a random sample with the same type as the layer.
        For a Gaussian layer, draws from a normal distribution
        with the mean and variance determined from the params attribute.

        Used for generating initial configurations for Monte Carlo runs.

        Args:
            array_or_shape (array or shape tuple):
                If tuple, then this is taken to be the shape.
                If array, then its shape is used.

        Returns:
            tensor: Random sample with desired shape.

        """
        try:
            shape = be.shape(array_or_shape)
        except Exception:
            shape = array_or_shape

        mean = self.params.loc
        var = be.exp(self.params.log_var)
        r = self.rand(shape)

        return be.add(mean, be.multiply(be.sqrt(var), r))


ParamsIsing = namedtuple("ParamsIsing", ["loc"])

class IsingLayer(Layer):
    """Layer with Ising units (i.e., -1 or +1)."""

    def __init__(self, num_units):
        """
        Create a layer with Ising units.

        Args:
            num_units (int): the size of the layer

        Returns:
            ising layer

        """
        super().__init__()

        self.len = num_units
        self.sample_size = 0
        self.rand = be.rand
        self.params = ParamsIsing(be.zeros(self.len))

    def get_config(self):
        """
        Get the configuration dictionary of the Ising layer.

        Args:
            None:

        Returns:
            configuratiom (dict):

        """
        base_config = self.get_base_config()
        base_config["num_units"] = self.len
        base_config["sample_size"] = self.sample_size
        return base_config

    @classmethod
    def from_config(cls, config):
        """
        Create an Ising layer from a configuration dictionary.

        Args:
            config (dict)

        Returns:
            layer (Ising)

        """
        layer = cls(config["num_units"])
        layer.sample_size = config["sample_size"]
        # TODO : params
        for k, v in config["penalties"].items():
            layer.add_penalty({k: penalties.from_config(v)})
        for k, v in config["constraints"].items():
            layer.add_constraint({k: getattr(constraints, v)})
        return layer

    def energy(self, data):
        """
        Compute the energy of the Ising layer.

        For sample k,
        E_k = -\sum_i loc_i * v_i

        Args:
            vis (tensor (num_samples, num_units)): values of units

        Returns:
            tensor (num_samples,): energy per sample

        """
        return -be.dot(data, self.params.loc)

    def log_partition_function(self, phi):
        """
        Compute the logarithm of the partition function of the layer
        with external field phi.

        Let a_i be the loc parameter of unit i.
        Let phi_i = \sum_j W_{ij} y_j, where y is the vector of connected units.

        Z_i = Tr_{x_i} exp( a_i x_i + phi_i x_i)
        = 2 cosh(a_i + phi_i)

        log(Z_i) = logcosh(a_i + phi_i)

        Args:
            phi (tensor (num_samples, num_units)): external field

        Returns:
            logZ (tensor, num_samples, num_units)): log partition function

        """
        return be.logcosh(be.add(self.params.loc, phi))


    def online_param_update(self, data):
        """
        Update the parameters using an observed batch of data.
        Used for initializing the layer parameters.

        Notes:
            Modifies layer.sample_size and layer.params in place.

        Args:
            data (tensor (num_samples, num_units)): observed values for units

        Returns:
            None

        """
        # get the current value of the first moment
        x = be.tanh(self.params.loc)

        # update the sample sizes
        n = len(data)
        new_sample_size = n + self.sample_size

        # updat the first moment
        x *= self.sample_size / new_sample_size
        x += n * be.mean(data, axis=0) / new_sample_size

        # update the class attributes
        self.params = ParamsIsing(be.atanh(x))
        self.sample_size = new_sample_size

    def shrink_parameters(self, shrinkage=1):
        """
        Apply shrinkage to the parameters of the layer.
        Does nothing for the Ising layer.

        Args:
            shrinkage (float \in [0,1]): the amount of shrinkage to apply

        Returns:
            None

        """
        pass

    def rescale(self, observations):
        """
        Rescale is equivalent to the identity function for the Ising layer.

        Args:
            observations (tensor (num_samples, num_units)):
                Values of the observed units.

        Returns:
            tensor: observations

        """
        return observations

    def derivatives(self, vis, hid, weights, beta=None):
        """
        Compute the derivatives of the layer parameters.

        Args:
            vis (tensor (num_samples, num_units)):
                The values of the visible units.
            hid list[tensor (num_samples, num_connected_units)]:
                The rescaled values of the hidden units.
            weights list[tensor, (num_connected_units, num_units)]:
                The weights connecting the layers.
            beta (tensor (num_samples, 1), optional):
                Inverse temperatures.

        Returns:
            grad (namedtuple): param_name: tensor (contains gradient)

        """
        loc = -be.mean(vis, axis=0)
        loc = self.get_penalty_grad(loc, 'loc')
        return ParamsIsing(loc)

    def _conditional_params(self, scaled_units, weights, beta=None):
        """
        Compute the parameters of the layer conditioned on the state
        of the connected layers.

        Args:
            scaled_units list[tensor (num_samples, num_connected_units)]:
                The rescaled values of the connected units.
            weights list[tensor, (num_connected_units, num_units)]:
                The weights connecting the layers.
            beta (tensor (num_samples, 1), optional):
                Inverse temperatures.

        Returns:
            tensor: conditional parameters

        """
        field = be.dot(scaled_units[0], weights[0])
        for i in range(1, len(weights)):
            field += be.dot(scaled_units[i], weights[i])
        field += be.broadcast(self.params.loc, field)
        if beta is not None:
            field = be.multiply(beta, field)
        return field

    def conditional_mode(self, scaled_units, weights, beta=None):
        """
        Compute the mode of the distribution conditioned on the state
        of the connected layers.

        Args:
            scaled_units list[tensor (num_samples, num_connected_units)]:
                The rescaled values of the connected units.
            weights list[tensor (num_connected_units, num_units)]:
                The weights connecting the layers.
            beta (tensor (num_samples, 1), optional):
                Inverse temperatures.

        Returns:
            tensor (num_samples, num_units): The mode of the distribution

        """
        field = self._conditional_params(scaled_units, weights, beta)
        return 2 * be.float_tensor(field > 0) - 1

    def conditional_mean(self, scaled_units, weights, beta=None):
        """
        Compute the mean of the distribution conditioned on the state
        of the connected layers.

        Args:
            scaled_units list[tensor (num_samples, num_connected_units)]:
                The rescaled values of the connected units.
            weights list[tensor (num_connected_units, num_units)]:
                The weights connecting the layers.
            beta (tensor (num_samples, 1), optional):
                Inverse temperatures.

        Returns:
            tensor (num_samples, num_units): The mean of the distribution.

        """
        field = self._conditional_params(scaled_units, weights, beta)
        return be.tanh(field)

    def conditional_sample(self, scaled_units, weights, beta=None):
        """
        Draw a random sample from the disribution conditioned on the state
        of the connected layers.

        Args:
            scaled_units list[tensor (num_samples, num_connected_units)]:
                The rescaled values of the connected units.
            weights list[tensor (num_connected_units, num_units)]:
                The weights connecting the layers.
            beta (tensor (num_samples, 1), optional):
                Inverse temperatures.

        Returns:
            tensor (num_samples, num_units): Sampled units.

        """
        field = self._conditional_params(scaled_units, weights, beta)
        p = be.expit(field)
        r = self.rand(be.shape(p))
        return 2 * be.float_tensor(r < p) - 1

    def random(self, array_or_shape):
        """
        Generate a random sample with the same type as the layer.
        For an Ising layer, draws -1 or +1 with the field determined
        by the params attribute.

        Used for generating initial configurations for Monte Carlo runs.

        Args:
            array_or_shape (array or shape tuple):
                If tuple, then this is taken to be the shape.
                If array, then its shape is used.

        Returns:
            tensor: Random sample with desired shape.

        """
        try:
            shape = be.shape(array_or_shape)
        except Exception:
            shape = array_or_shape

        r = self.rand(shape)
        p = be.expit(be.broadcast(self.params.loc, r))
        return 2 * be.float_tensor(r < p) - 1


ParamsBernoulli = namedtuple("ParamsBernoulli", ["loc"])

class MagnetizationBernoulli(object):
    """
    This class holds the magnetization data of a Bernoulli layer.
    Such data consists of a vector of expectation values for the layer's units,
    MagnetizationBernoulli.expect, which are a float-valued in [0,1].
    The class presents a getter for the expectation as well as a
    function to compute the variance.
    """
    def __init__(self, exp):
        self.expect = exp

    def __iter__(self):
        self.beginning = True
        return self

    def __next__(self):
        if self.beginning == False:
            raise StopIteration
        else:
            self.beginning = False
            return self.expect

    def expectation(self):
        """
        Returns the vector of expectations of unit values
        """
        return self.expect

    def variance(self):
        """
        Returns the variance of unit values. For a Bernoulli layer this
        is determined by the expectation
        """
        return self.expect - be.square(self.expect)

class GradientMagnetizationBernoulli(MagnetizationBernoulli):
    """
    This class represents a Bernoulli layer's contribution to the gradient vector
    of the Gibbs free energy. The underlying data is isomorphic to the MagnetizationBernoulli object.
    It provides two layer-wise functions used in the TAP method for training RBMs

    """

    def __init__(self, exp):
        super().__init__(exp)

    def grad_GFE_update_down(self, mag_lower, mag, w, ww):
        """
        Computes a layerwise magnetization gradient update according to the gradient
         of the Gibbs Free energy.

        Args:
            mag_lower (magnetization object): magnetization of the lower layer
            mag (magnetization object): magnetization of the current layer
            w (float tensor): weight matrix mapping down from this layer to the
                              lower layer
            ww (float tensor): cached square of the weight matrix

        Returns:
            None
        """
        self.expect -= be.dot(mag_lower.expectation(), w) + \
                be.multiply(be.dot(mag_lower.variance(), ww),
                0.5 - mag.expectation())

    def grad_GFE_update_up(self, mag, mag_upper, w, ww):
        """
        Computes a layerwise magnetization gradient update according to the gradient
         of the Gibbs Free energy.

        Args:
            mag (magnetization object): magnetization of the current layer
            mag_upper (magnetization object): magnetization of the upper layer
            w (float tensor): weight matrix mapping down to this layer from the
                              upper layer
            ww (float tensor): cached square of the weight matrix

        Returns:
            None
        """
        self.expect -= be.dot(w, mag_upper.expectation()) + \
                be.multiply(0.5 - mag.expectation(),
                be.dot(ww, mag_upper.variance()))

class BernoulliLayer(Layer):
    """Layer with Bernoulli units (i.e., 0 or +1)."""

    def __init__(self, num_units):
        """
        Create a layer with Bernoulli units.

        Args:
            num_units (int): the size of the layer

        Returns:
            bernoulli layer

        """
        super().__init__()

        self.len = num_units
        self.sample_size = 0
        self.rand = be.rand
        self.params = ParamsBernoulli(be.zeros(self.len))

    def get_zero_magnetization(self):
        """
        Create a layer with Bernoulli units.

        Args:
            num_units (int): the size of the layer

        Returns:
            bernoulli layer

        """
        return MagnetizationBernoulli(be.zeros(self.len))

    def get_random_magnetization(self):
        return MagnetizationBernoulli(be.rand((self.len,)))

    def get_config(self):
        """
        Get the configuration dictionary of the Bernoulli layer.

        Args:
            None:

        Returns:
            configuratiom (dict):

        """
        base_config = self.get_base_config()
        base_config["num_units"] = self.len
        base_config["sample_size"] = self.sample_size
        return base_config

    @classmethod
    def from_config(cls, config):
        """
        Create a Bernoulli layer from a configuration dictionary.

        Args:
            config (dict)

        Returns:
            layer (Bernoulli)

        """
        layer = cls(config["num_units"])
        layer.sample_size = config["sample_size"]
        # TODO : params
        for k, v in config["penalties"].items():
            layer.add_penalty({k: penalties.from_config(v)})
        for k, v in config["constraints"].items():
            layer.add_constraint({k: getattr(constraints, v)})
        return layer

    def energy(self, data):
        """
        Compute the energy of the Bernoulli layer.

        For sample k,
        E_k = -\sum_i loc_i * v_i

        Args:
            vis (tensor (num_samples, num_units)): values of units

        Returns:
            tensor (num_samples,): energy per sample

        """
        return -be.dot(data, self.params.loc)

    def log_partition_function(self, B, A):
        """
        Compute the logarithm of the partition function of the layer
        with external field B augmented with a quadratic, diagonal interaction A.

        Let a_i be the loc parameter of unit i.
        Let B_i be a local field
        Let A_i be a diagonal quadratic interaction

        Z_i = Tr_{x_i} exp( a_i x_i + B_i x_i - A_i x_i^2)
        = 1 + \exp(a_i + B_i - A_i)

        log(Z_i) = softplus(a_i + B_i - A_i)

        Args:
            A (tensor (num_samples, num_units)): external field
            B (tensor (num_samples, num_units)): diagonal quadratic external field

        Returns:
            logZ (tensor, num_samples, num_units)): log partition function

        """
        return be.softplus(be.add(self.params.loc, be.subtract(A,B)))

    def _grad_log_partition_function(self, B, A):
        """
        Compute the gradient of the logarithm of the partition function of the layer
        with external fields B, A as above.

        (d_a_i)softplus(a_i + B_i - A_i) = expit(a_i + B_i - A_i)

        Note: This function passes vectorially over a minibatch of fields

        Args:
            A (tensor (num_samples, num_units)): external field
            B (tensor (num_samples, num_units)): diagonal quadratic external field

        Returns:
            (d_a_i) logZ (tensor (num_samples, num_units)): gradient of the log partition function

        """
        return be.expit(be.add(be.unsqueeze(self.params.loc,0), be.subtract(A,B)))

    def grad_log_partition_function(self, B, A):
        """
        Compute the gradient of the logarithm of the partition function with respect to
        its local field parameter with external field B and quadratic interaction A.

        (d_a_i)softplus(a_i + B_i - A_i) = expit(a_i + B_i - A_i)

        Note: This function returns the mean parameters over a minibatch of input fields

        Args:
            A (tensor (num_samples, num_units)): external field
            B (tensor (num_samples, num_units)): diagonal quadratic external field

        Returns:
            (d_a_i) logZ (tensor (num_samples, num_units)): gradient of the log partition function

        """
        return ParamsBernoulli(be.mean(self._grad_log_partition_function(B,A), axis=0))

    def _gibbs_lagrange_multipliers_expectation(self, mag):
        """
        The Lagrange multipliers associated with the first moment of the spins.

        Args:
            mag (magnetization object): magnetization of the layer

        Returns:
            lagrange multipler (tensor (num_units))

        """
        return be.subtract(self.params.loc, be.log(be.divide(1 - mag.expect, mag.expect)))

    def _gibbs_lagrange_multipliers_variance(self, mag):
        """
        The Lagrange multipliers associated with the second moment of the spins.
        For a Bernoulli layer this is strictly zero

        Args:
            mag (magnetization object): magnetization of the layer

        Returns:
            lagrange multipler (tensor (num_units))
        """
        return be.zeros_like(mag.expect)

    def _gibbs_free_energy_entropy_term(self, B, A, mag):
        """
        The TAP-0 Gibbs free energy term associated strictly with this layer

        Args:
            B (float tensor like magnetization.expect): 1st moment Lagrange multipler field
            A (float tensor like magnetization.expect): strictly zero for Bernoulli layers
            mag (magnetization object): magnetization of the layer

        Returns:
            (float): 0th order term of Gibbs free energy
        """
        return -be.tsum(self.log_partition_function(B, A)) + \
                be.dot(B, mag.expect) + be.dot(A, mag.expect)

    def _grad_magnetization_GFE(self, mag):
        """
        Gradient of the Gibbs free energy with respect to the magnetization
        associated strictly with this layer

        Args:
            mag (magnetization object): magnetization of the layer

        Return:
            gradient magnetization (GradientMagnetizationBernoulli):
                 gradient of GFE on this layer
        """
        return GradientMagnetizationBernoulli(be.log(be.divide(1.0 - mag.expect, mag.expect)) - \
                                              self.params.loc)

    def GFE_derivatives(self, mag):
        """
        Gradient of the Gibbs free energy with respect to local field parameters

        Args:
            mag (magnetization object): magnetization of the layer

        Returns:
            gradient parameters (ParamsBernoulli): gradient w.r.t. local fields of GFE
        """
        return ParamsBernoulli(-mag.expect)

    def online_param_update(self, data):
        """
        Update the parameters using an observed batch of data.
        Used for initializing the layer parameters.

        Notes:
            Modifies layer.sample_size and layer.params in place.

        Args:
            data (tensor (num_samples, num_units)): observed values for units

        Returns:
            None

        """
        # get the current value of the first moment
        x = be.expit(self.params.loc)

        # update the sample size
        n = len(data)
        new_sample_size = n + self.sample_size

        # update the first moment
        x *= self.sample_size / new_sample_size
        x += n * be.mean(data, axis=0) / new_sample_size

        # update the class attributes
        self.params = ParamsBernoulli(be.logit(x))
        self.sample_size = new_sample_size

    def shrink_parameters(self, shrinkage=1):
        """
        Apply shrinkage to the parameters of the layer.
        Does nothing for the Bernoulli layer.

        Args:
            shrinkage (float \in [0,1]): the amount of shrinkage to apply

        Returns:
            None

        """
        pass

    def rescale(self, observations):
        """
        Rescale is equivalent to the identity function for the Bernoulli layer.

        Args:
            observations (tensor (num_samples, num_units)):
                Values of the observed units.

        Returns:
            tensor: observations

        """
        return observations

    def derivatives(self, vis, hid, weights, beta=None):
        """
        Compute the derivatives of the layer parameters.

        Args:
            vis (tensor (num_samples, num_units)):
                The values of the visible units.
            hid list[tensor (num_samples, num_connected_units)]:
                The rescaled values of the hidden units.
            weights list[tensor, (num_connected_units, num_units)]:
                The weights connecting the layers.
            beta (tensor (num_samples, 1), optional):
                Inverse temperatures.

        Returns:
            grad (namedtuple): param_name: tensor (contains gradient)

        """
        loc = -be.mean(vis, axis=0)
        loc = self.get_penalty_grad(loc, 'loc')
        return ParamsBernoulli(loc)

    def _conditional_params(self, scaled_units, weights, beta=None):
        """
        Compute the parameters of the layer conditioned on the state
        of the connected layers.

        Args:
            scaled_units list[tensor (num_samples, num_connected_units)]:
                The rescaled values of the connected units.
            weights list[tensor, (num_connected_units, num_units)]:
                The weights connecting the layers.
            beta (tensor (num_samples, 1), optional):
                Inverse temperatures.

        Returns:
            tensor: conditional parameters

        """
        field = be.dot(scaled_units[0], weights[0])
        for i in range(1, len(weights)):
            field += be.dot(scaled_units[i], weights[i])
        field += be.broadcast(self.params.loc, field)
        if beta is not None:
            field = be.multiply(beta, field)
        return field

    def conditional_mode(self, scaled_units, weights, beta=None):
        """
        Compute the mode of the distribution conditioned on the state
        of the connected layers.

        Args:
            scaled_units list[tensor (num_samples, num_connected_units)]:
                The rescaled values of the connected units.
            weights list[tensor (num_connected_units, num_units)]:
                The weights connecting the layers.
            beta (tensor (num_samples, 1), optional):
                Inverse temperatures.

        Returns:
            tensor (num_samples, num_units): The mode of the distribution

        """
        field = self._conditional_params(scaled_units, weights, beta)
        return be.float_tensor(field > 0.0)

    def conditional_mean(self, scaled_units, weights, beta=None):
        """
        Compute the mean of the distribution conditioned on the state
        of the connected layers.

        Args:
            scaled_units list[tensor (num_samples, num_connected_units)]:
                The rescaled values of the connected units.
            weights list[tensor (num_connected_units, num_units)]:
                The weights connecting the layers.
            beta (tensor (num_samples, 1), optional):
                Inverse temperatures.

        Returns:
            tensor (num_samples, num_units): The mean of the distribution.

        """
        field = self._conditional_params(scaled_units, weights, beta)
        return be.expit(field)

    def conditional_sample(self, scaled_units, weights, beta=None):
        """
        Draw a random sample from the disribution conditioned on the state
        of the connected layers.

        Args:
            scaled_units list[tensor (num_samples, num_connected_units)]:
                The rescaled values of the connected units.
            weights list[tensor (num_connected_units, num_units)]:
                The weights connecting the layers.
            beta (tensor (num_samples, 1), optional):
                Inverse temperatures.

        Returns:
            tensor (num_samples, num_units): Sampled units.

        """
        field = self._conditional_params(scaled_units, weights, beta)
        p = be.expit(field)
        r = self.rand(be.shape(p))
        return be.float_tensor(r < p)

    def random(self, array_or_shape):
        """
        Generate a random sample with the same type as the layer.
        For a Bernoulli layer, draws 0 or 1 with the field determined
        by the params attribute.

        Used for generating initial configurations for Monte Carlo runs.

        Args:
            array_or_shape (array or shape tuple):
                If tuple, then this is taken to be the shape.
                If array, then its shape is used.

        Returns:
            tensor: Random sample with desired shape.

        """
        try:
            shape = be.shape(array_or_shape)
        except Exception:
            shape = array_or_shape

        r = self.rand(shape)
        p = be.expit(be.broadcast(self.params.loc, r))
        return be.float_tensor(r < p)


ParamsExponential = namedtuple("ParamsExponential", ["loc"])

class ExponentialLayer(Layer):
    """Layer with Exponential units (non-negative)."""

    def __init__(self, num_units):
        """
        Create a layer with Exponential units.

        Args:
            num_units (int): the size of the layer

        Returns:
            exponential layer

        """
        super().__init__()

        self.len = num_units
        self.sample_size = 0
        self.rand = be.rand
        self.params = ParamsExponential(be.zeros(self.len))

    def get_config(self):
        """
        Get the configuration dictionary of the Exponential layer.

        Args:
            None:

        Returns:
            configuratiom (dict):

        """
        base_config = self.get_base_config()
        base_config["num_units"] = self.len
        base_config["sample_size"] = self.sample_size
        return base_config

    @classmethod
    def from_config(cls, config):
        """
        Create an Exponential layer from a configuration dictionary.

        Args:
            config (dict)

        Returns:
            layer (Weights)

        """
        layer = cls(config["num_units"])
        layer.sample_size = config["sample_size"]
        # TODO : params
        for k, v in config["penalties"].items():
            layer.add_penalty({k: penalties.from_config(v)})
        for k, v in config["constraints"].items():
            layer.add_constraint({k: getattr(constraints, v)})
        return layer

    def energy(self, data):
        """
        Compute the energy of the Exponential layer.

        For sample k,
        E_k = \sum_i loc_i * v_i

        Args:
            vis (tensor (num_samples, num_units)): values of units

        Returns:
            tensor (num_samples,): energy per sample

        """
        return be.dot(data, self.params.loc)

    def log_partition_function(self, phi):
        """
        Compute the logarithm of the partition function of the layer
        with external field phi.

        Let a_i be the loc parameter of unit i.
        Let phi_i = \sum_j W_{ij} y_j, where y is the vector of connected units.

        Z_i = Tr_{x_i} exp( -a_i x_i + phi_i x_i)
        = 1 / (a_i - phi_i)

        log(Z_i) = -log(a_i - phi_i)

        Args:
            phi (tensor (num_samples, num_units)): external field

        Returns:
            logZ (tensor, num_samples, num_units)): log partition function

        """
        return -be.log(be.subtract(self.params.loc, phi))

    def online_param_update(self, data):
        """
        Update the parameters using an observed batch of data.
        Used for initializing the layer parameters.

        Notes:
            Modifies layer.sample_size and layer.params in place.

        Args:
            data (tensor (num_samples, num_units)): observed values for units

        Returns:
            None

        """
        # get the current value of the first moment
        x = be.reciprocal(self.params.loc)

        # update the sample size
        n = len(data)
        new_sample_size = n + self.sample_size

        # update the first moment
        x *= self.sample_size / new_sample_size
        x += n * be.mean(data, axis=0) / new_sample_size

        # update the class attributes
        self.params = ParamsExponential(be.reciprocal(x))
        self.sample_size = new_sample_size

    def shrink_parameters(self, shrinkage=1):
        """
        Apply shrinkage to the parameters of the layer.
        Does nothing for the Exponential layer.

        Args:
            shrinkage (float \in [0,1]): the amount of shrinkage to apply

        Returns:
            None

        """
        pass

    def rescale(self, observations):
        """
        Rescale is equivalent to the identity function for the Exponential layer.

        Args:
            observations (tensor (num_samples, num_units)):
                Values of the observed units.

        Returns:
            tensor: observations

        """
        return observations

    def derivatives(self, vis, hid, weights, beta=None):
        """
        Compute the derivatives of the layer parameters.

        Args:
            vis (tensor (num_samples, num_units)):
                The values of the visible units.
            hid list[tensor (num_samples, num_connected_units)]:
                The rescaled values of the hidden units.
            weights list[tensor, (num_connected_units, num_units)]:
                The weights connecting the layers.
            beta (tensor (num_samples, 1), optional):
                Inverse temperatures.

        Returns:
            grad (namedtuple): param_name: tensor (contains gradient)

        """
        loc = be.mean(vis, axis=0)
        loc = self.get_penalty_grad(loc, 'loc')
        return ParamsExponential(loc)

    def _conditional_params(self, scaled_units, weights, beta=None):
        """
        Compute the parameters of the layer conditioned on the state
        of the connected layers.

        Args:
            scaled_units list[tensor (num_samples, num_connected_units)]:
                The rescaled values of the connected units.
            weights list[tensor, (num_connected_units, num_units)]:
                The weights connecting the layers.
            beta (tensor (num_samples, 1), optional):
                Inverse temperatures.

        Returns:
            tensor: conditional parameters

        """
        rate = -be.dot(scaled_units[0], weights[0])
        for i in range(1, len(weights)):
            rate -= be.dot(scaled_units[i], weights[i])
        rate += be.broadcast(self.params.loc, rate)
        if beta is not None:
            rate = be.multiply(beta, rate)
        return rate

    def conditional_mode(self, scaled_units, weights, beta=None):
        """
        Compute the mode of the distribution conditioned on the state
        of the connected layers.

        Args:
            scaled_units list[tensor (num_samples, num_connected_units)]:
                The rescaled values of the connected units.
            weights list[tensor (num_connected_units, num_units)]:
                The weights connecting the layers.
            beta (tensor (num_samples, 1), optional):
                Inverse temperatures.

        Returns:
            tensor (num_samples, num_units): The mode of the distribution

        """
        raise NotImplementedError("Exponential distribution has no mode.")

    def conditional_mean(self, scaled_units, weights, beta=None):
        """
        Compute the mean of the distribution conditioned on the state
        of the connected layers.

        Args:
            scaled_units list[tensor (num_samples, num_connected_units)]:
                The rescaled values of the connected units.
            weights list[tensor (num_connected_units, num_units)]:
                The weights connecting the layers.
            beta (tensor (num_samples, 1), optional):
                Inverse temperatures.

        Returns:
            tensor (num_samples, num_units): The mean of the distribution.

        """
        rate = self._conditional_params(scaled_units, weights, beta)
        return be.reciprocal(rate)

    def conditional_sample(self, scaled_units, weights, beta=None):
        """
        Draw a random sample from the disribution conditioned on the state
        of the connected layers.

        Args:
            scaled_units list[tensor (num_samples, num_connected_units)]:
                The rescaled values of the connected units.
            weights list[tensor (num_connected_units, num_units)]:
                The weights connecting the layers.
            beta (tensor (num_samples, 1), optional):
                Inverse temperatures.

        Returns:
            tensor (num_samples, num_units): Sampled units.

        """
        rate = self._conditional_params(scaled_units, weights, beta)
        r = self.rand(be.shape(rate))
        return -be.log(r) / rate

    def random(self, array_or_shape):
        """
        Generate a random sample with the same type as the layer.
        For an Exponential layer, draws from the exponential distribution
        with the rate determined by the params attribute.

        Used for generating initial configurations for Monte Carlo runs.

        Args:
            array_or_shape (array or shape tuple):
                If tuple, then this is taken to be the shape.
                If array, then its shape is used.

        Returns:
            tensor: Random sample with desired shape.

        """
        try:
            shape = be.shape(array_or_shape)
        except Exception:
            shape = array_or_shape

        r = self.rand(shape)
        return be.divide(self.params.loc, -be.log(r))



# ---- FUNCTIONS ----- #

def get(key):
    if 'gauss' in key.lower():
        return GaussianLayer
    elif 'ising' in key.lower():
        return IsingLayer
    elif 'bern' in key.lower():
        return BernoulliLayer
    elif 'expo' in key.lower():
        return ExponentialLayer
    else:
        raise ValueError('Unknown layer type')<|MERGE_RESOLUTION|>--- conflicted
+++ resolved
@@ -500,7 +500,6 @@
             A (tensor (num_samples, num_units)): external field
             B (tensor (num_samples, num_units)): diagonal quadratic external field
 
-<<<<<<< HEAD
         Returns:
             logZ (tensor, num_samples, num_units)): log partition function
 
@@ -570,15 +569,6 @@
         return ParamsGaussian(be.mean(self._grad_u_log_partition_function(B,A), axis=0),
                               be.mean(self._grad_s_log_partition_function(B,A), axis=0))
 
-=======
-       """
-       scale = be.exp(self.params.log_var)
-       logZ = be.multiply(self.params.loc, phi)
-       logZ += be.multiply(scale, be.square(phi)) / 2
-       logZ += be.log(be.broadcast(scale, phi)) / 2
-       return logZ
-
->>>>>>> 43030cad
     def online_param_update(self, data):
         """
         Update the parameters using an observed batch of data.
