--- conflicted
+++ resolved
@@ -47,15 +47,9 @@
         """
         return {
         "layer_type": self.__class__.__name__,
-<<<<<<< HEAD
         "intrinsic": list(self.int_params._fields),
         "extrinsic": list(self.ext_params._fields),
-        "penalties": {pk: self.penalties[pk].__class__.__name__
-=======
-        "intrinsic": list(self.int_params.keys()),
-        "extrinsic": list(self.ext_params.keys()),
         "penalties": {pk: self.penalties[pk].get_config()
->>>>>>> 0b2959fc
                         for pk in self.penalties},
         "constraints": {ck: self.constraints[ck].__name__
                         for ck in self.constraints}
@@ -779,7 +773,7 @@
 
         """
         # get the current value of the first moment
-        x = be.tanh(self.int_params['loc'])
+        x = be.tanh(self.int_params.loc)
 
         # update the sample sizes
         n = len(data)
