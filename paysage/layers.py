import os, sys
from collections import OrderedDict, namedtuple
import pandas

from . import penalties
from . import constraints
from . import backends as be

ParamsLayer = namedtuple("Params", [])

class Layer(object):
    """A general layer class with common functionality."""

    def __init__(self, *args, **kwargs):
        """
        Basic layer initialization method.

        Args:
            *args: any arguments
            **kwargs: any keyword arguments

        Returns:
            layer

        """
        # these attributes are immutable (their keys don't change)
        self.params = ParamsLayer()
        # these attributes are mutable (their keys do change)
        self.penalties = OrderedDict()
        self.constraints = OrderedDict()

    def get_base_config(self):
        """
        Get a base configuration for the layer.

        Notes:
            Encodes metadata for the layer.
            Includes the base layer data.

        Args:
            None

        Returns:
            A dictionary configuration for the layer.

        """
        return {
            "layer_type"  : self.__class__.__name__,
            "parameters"  : list(self.params._fields),
            "penalties"   : {pk: self.penalties[pk].get_config()
                             for pk in self.penalties},
            "constraints" : {ck: self.constraints[ck].__name__
                             for ck in self.constraints}
        }

    def get_config(self):
        """
        Get a full configuration for the layer.

        Notes:
            Encodes metadata on the layer.
            Weights are separately retrieved.
            Builds the base configuration.

        Args:
            None

        Returns:
            A dictionary configuration for the layer.

        """
        return self.get_base_config()

    @staticmethod
    def from_config(config):
        """
        Construct the layer from the base configuration.

        Args:
            A dictionary configuration of the layer metadata.

        Returns:
            An object which is a subclass of `Layer`.

        """
        layer_obj = getattr(sys.modules[__name__], config["layer_type"])
        return layer_obj.from_config(config)

    def save_params(self, store, key):
        """
        Save the parameters to a HDFStore.

        Notes:
            Performs an IO operation.

        Args:
            store (pandas.HDFStore): the writeable stream for the params.
            key (str): the path for the layer params.

        Returns:
            None

        """
        for i, ip in enumerate(self.params):
            df_params = pandas.DataFrame(be.to_numpy_array(ip))
            store.put(os.path.join(key, 'parameters', 'key'+str(i)), df_params)

    def load_params(self, store, key):
        """
        Load the parameters from an HDFStore.

        Notes:
            Performs an IO operation.

        Args:
            store (pandas.HDFStore): the readable stream for the params.
            key (str): the path for the layer params.

        Returns:
            None

        """
        params = []
        for i, ip in enumerate(self.params):
            params.append(be.float_tensor(
                store.get(os.path.join(key, 'parameters', 'key'+str(i))).as_matrix()
            ).squeeze()) # collapse trivial dimensions to a vector
        self.params = self.params.__class__(*params)

    def add_constraint(self, constraint):
        """
        Add a parameter constraint to the layer.

        Notes:
            Modifies the layer.contraints attribute in place.

        Args:
            constraint (dict): {param_name: constraint (paysage.constraints)}

        Returns:
            None

        """
        self.constraints.update(constraint)

    def enforce_constraints(self):
        """
        Apply the contraints to the layer parameters.

        Note:
            Modifies the parameters of the layer in place.

        Args:
            None

        Returns:
            None

        """
        for param_name in self.constraints:
            self.constraints[param_name](getattr(self.params, param_name))

    def add_penalty(self, penalty):
        """
        Add a penalty to the layer.

        Note:
            Modfies the layer.penalties attribute in place.

        Args:
            penalty (dict): {param_name: penalty (paysage.penalties)}

        Returns:
            None

        """
        self.penalties.update(penalty)

    def get_penalties(self):
        """
        Get the value of the penalties:

        E.g., L2 penalty = (1/2) * penalty * \sum_i parameter_i ** 2

        Args:
            None

        Returns:
            dict (float): the values of the penalty functions

        """
        pen = {param_name:
               self.penalties[param_name].value(
                   getattr(self.params, param_name)
               )
               for param_name in self.penalties}
        return pen

    def get_penalty_grad(self, deriv, param_name):
        """
        Get the gradient of the penalties on a parameter.

        E.g., L2 penalty gradient = penalty * parameter_i

        Args:
            deriv (tensor): derivative of the parameter
            param_name: name of the parameter

        Returns:
            tensor: derivative including penalty

        """
        if param_name not in self.penalties:
            return deriv
        else:
            return deriv + self.penalties[param_name].grad(
                getattr(self.params, param_name))

    def parameter_step(self, deltas):
        """
        Update the values of the parameters:

        layer.params.name -= deltas.name

        Notes:
            Modifies the elements of the layer.params attribute in place.

        Args:
            deltas (dict): {param_name: tensor (update)}

        Returns:
            None

        """
        self.params = be.mapzip(be.subtract, deltas, self.params)
        self.enforce_constraints()


ParamsWeights = namedtuple("ParamsWeights", ["matrix"])

class Weights(Layer):
    """Layer class for weights"""

    def __init__(self, shape):
        """
        Create a weight layer.

        Notes:
            The shape is regarded as a dimensionality of
            the visible and hidden units for the layer,
            as `shape = (visible, hidden)`.

        Args:
            shape (tuple): shape of the weight tensor (int, int)

        Returns:
            weights layer

        """
        super().__init__()
        self.shape = shape
        self.params = ParamsWeights(0.01 * be.randn(shape))

    def get_config(self):
        """
        Get the configuration dictionary of the weights layer.

        Args:
            None:

        Returns:
            configuration (dict):

        """
        base_config = self.get_base_config()
        base_config["shape"] = self.shape
        return base_config

    @classmethod
    def from_config(cls, config):
        """
        Create a weights layer from a configuration dictionary.

        Args:
            config (dict)

        Returns:
            layer (Weights)

        """
        layer = cls(config["shape"])
        # TODO : params
        for k, v in config["penalties"].items():
            layer.add_penalty({k: penalties.from_config(v)})
        for k, v in config["constraints"].items():
            layer.add_constraint({k: getattr(constraints, v)})
        return layer

    def W(self):
        """
        Get the weight matrix.

        A convenience method for accessing layer.params.matrix
        with a shorter syntax.

        Args:
            None

        Returns:
            tensor: weight matrix

        """
        return self.params.matrix

    def W_T(self):
        """
        Get the transpose of the weight matrix.

        A convenience method for accessing the transpose of
        layer.params.matrix with a shorter syntax.

        Args:
            None

        Returns:
            tensor: transpose of weight matrix

        """
        return be.transpose(self.params.matrix)

    def derivatives(self, vis, hid):
        """
        Compute the derivative of the weights layer.

        dW_{ij} = - \frac{1}{num_samples} * \sum_{k} v_{ki} h_{kj}

        Args:
            vis (tensor (num_samples, num_visible)): Rescaled visible units.
            hid (tensor (num_samples, num_visible)): Rescaled hidden units.

        Returns:
            derivs (namedtuple): 'matrix': tensor (contains gradient)

        """
        derivs = ParamsWeights(
            self.get_penalty_grad(-be.batch_outer(vis, hid) / len(vis),
                                  "matrix"))
        return derivs

    def energy(self, vis, hid):
        """
        Compute the contribution of the weight layer to the model energy.

        For sample k:
        E_k = -\sum_{ij} W_{ij} v_{ki} h_{kj}

        Args:
            vis (tensor (num_samples, num_visible)): Rescaled visible units.
            hid (tensor (num_samples, num_visible)): Rescaled hidden units.

        Returns:
            tensor (num_samples,): energy per sample

        """
        return -be.batch_dot(vis, self.W(), hid)


ParamsGaussian = namedtuple("ParamsGaussian", ["loc", "log_var"])

class GaussianLayer(Layer):
    """Layer with Gaussian units"""

    def __init__(self, num_units):
        """
        Create a layer with Gaussian units.

        Args:
            num_units (int): the size of the layer

        Returns:
            gaussian layer

        """
        super().__init__()

        self.len = num_units
        self.sample_size = 0
        self.rand = be.randn
        self.params = ParamsGaussian(be.zeros(self.len), be.zeros(self.len))

    def get_config(self):
        """
        Get the configuration dictionary of the Gaussian layer.

        Args:
            None:

        Returns:
            configuration (dict):

        """
        base_config = self.get_base_config()
        base_config["num_units"] = self.len
        base_config["sample_size"] = self.sample_size
        return base_config

    @classmethod
    def from_config(cls, config):
        """
        Create a Gaussian layer from a configuration dictionary.

        Args:
            config (dict)

        Returns:
            layer (Gaussian)

        """
        layer = cls(config["num_units"])
        layer.sample_size = config["sample_size"]
        # TODO : params
        for k, v in config["penalties"].items():
            layer.add_penalty({k: penalties.from_config(v)})
        for k, v in config["constraints"].items():
            layer.add_constraint({k: getattr(constraints, v)})
        return layer

    def energy(self, vis):
        """
        Compute the energy of the Gaussian layer.

        For sample k,
        E_k = \frac{1}{2} \sum_i \frac{(v_i - loc_i)**2}{var_i}

        Args:
            vis (tensor (num_samples, num_units)): values of units

        Returns:
            tensor (num_samples,): energy per sample

        """
        scale = be.exp(self.params.log_var)
        diff = vis - be.broadcast(self.params.loc, vis)
        result = be.square(diff) / be.broadcast(scale, vis)
        return 0.5 * be.mean(result, axis=1)

<<<<<<< HEAD
    def log_partition_function(self, phi):
        """
        Compute the logarithm of the partition function of the layer
        with external field phi.

        Let u_i and s_i be the loc and scale parameters of unit i.
        Let phi_i = \sum_j W_{ij} y_j, where y is the vector of connected units.

        Z_i = \int d x_i exp( -(x_i - u_i)^2 / (2 s_i^2) + \phi_i x_i)
        = exp(b_i u_i + b_i^2 s_i^2 / 2) sqrt(2 pi) s_i

        log(Z_i) = log(s_i) + phi_i u_i + phi_i^2 s_i^2 / 2

        Args:
            phi tensor (num_samples, num_units): external field

        Returns:
            logZ (tensor, num_samples, num_units)): log partition function

        """
        scale = be.exp(self.params.log_var)
        logZ = (be.multiply(self.params.loc, phi)
                + be.multiply(scale, be.square(phi))
                + be.log(be.broadcast(scale, phi)))
        return logZ

=======
>>>>>>> 69d533b3
    def online_param_update(self, data):
        """
        Update the parameters using an observed batch of data.
        Used for initializing the layer parameters.

        Notes:
            Modifies layer.sample_size and layer.params in place.

        Args:
            data (tensor (num_samples, num_units)): observed values for units

        Returns:
            None

        """
        # get the current values of the first and second moments
        x = self.params.loc
        x2 = be.exp(self.params.log_var) + x**2

        # update the size of the dataset
        n = len(data)
        new_sample_size = n + self.sample_size

        # update the first moment
        x *= self.sample_size / new_sample_size
        x += n * be.mean(data, axis=0) / new_sample_size

        # update the second moment
        x2 *= self.sample_size / new_sample_size
        x2 += n * be.mean(be.square(data), axis=0) / new_sample_size

        # update the class attributes
        self.sample_size = new_sample_size
        self.params = ParamsGaussian(x, be.log(x2 - x**2))

    def shrink_parameters(self, shrinkage=0.1):
        """
        Apply shrinkage to the variance parameters of the layer.

        new_variance = (1-shrinkage) * old_variance + shrinkage * 1

        Notes:
            Modifies layer.params in place.

        Args:
            shrinkage (float \in [0,1]): the amount of shrinkage to apply

        Returns:
            None

        """
        var = be.exp(self.params.log_var)
        be.mix_inplace(be.float_scalar(1-shrinkage), var, be.ones_like(var))
        self.params = ParamsGaussian(self.params.loc, be.log(var))

    def rescale(self, observations):
        """
        Scale the observations by the variance of the layer.

        v'_i = v_i / var_i

        Args:
            observations (tensor (num_samples, num_units)):
                Values of the observed units.

        Returns:
            tensor: Rescaled observations

        """
        scale = be.exp(self.params.log_var)
        return be.divide(scale, observations)

    def derivatives(self, vis, hid, weights, beta=None):
        """
        Compute the derivatives of the layer parameters.

        Args:
            vis (tensor (num_samples, num_units)):
                The values of the visible units.
            hid list[tensor (num_samples, num_connected_units)]:
                The rescaled values of the hidden units.
            weights list[tensor (num_connected_units, num_units)]:
                The weights connecting the layers.
            beta (tensor (num_samples, 1), optional):
                Inverse temperatures.

        Returns:
            grad (namedtuple): param_name: tensor (contains gradient)

        """
        # initialize tensors for the location and scale derivatives
        loc = be.zeros(self.len),
        log_var = be.zeros(self.len)

        # compute the derivative with respect to the location parameter
        v_scaled = self.rescale(vis)
        loc = -be.mean(v_scaled, axis=0)
        loc = self.get_penalty_grad(loc, 'loc')

        # compute the derivative with respect to the scale parameter
        log_var = -0.5 * be.mean(be.square(be.subtract(
            self.params.loc, vis)), axis=0)
        for i in range(len(hid)):
            log_var += be.batch_dot(hid[i], weights[i], vis, axis=0) / len(vis)
        log_var = self.rescale(log_var)
        log_var = self.get_penalty_grad(log_var, 'log_var')

        # return the derivatives in a namedtuple
        return ParamsGaussian(loc, log_var)

    def _conditional_params(self, scaled_units, weights, beta=None):
        """
        Compute the parameters of the layer conditioned on the state
        of the connected layers.

        Args:
            scaled_units list[tensor (num_samples, num_connected_units)]:
                The rescaled values of the connected units.
            weights list[tensor (num_connected_units, num_units)]:
                The weights connecting the layers.
            beta (tensor (num_samples, 1), optional):
                Inverse temperatures.

        Returns:
            tuple (tensor, tensor): conditional parameters

        """
        mean = be.dot(scaled_units[0], weights[0])
        for i in range(1, len(weights)):
            mean += be.dot(scaled_units[i], weights[i])
        if beta is not None:
            mean *= be.broadcast(beta, mean)
        mean += be.broadcast(self.params.loc, mean)
        var = be.broadcast(be.exp(self.params.log_var), mean)
        return mean, var

    def conditional_mode(self, scaled_units, weights, beta=None):
        """
        Compute the mode of the distribution conditioned on the state
        of the connected layers. For a Gaussian layer, the mode equals
        the mean.

        Args:
            scaled_units list[tensor (num_samples, num_connected_units)]:
                The rescaled values of the connected units.
            weights list[tensor (num_connected_units, num_units)]:
                The weights connecting the layers.
            beta (tensor (num_samples, 1), optional):
                Inverse temperatures.

        Returns:
            tensor (num_samples, num_units): The mode of the distribution

        """
        mean, var = self._conditional_params(scaled_units, weights, beta)
        return mean

    def conditional_mean(self, scaled_units, weights, beta=None):
        """
        Compute the mean of the distribution conditioned on the state
        of the connected layers.

        Args:
            scaled_units list[tensor (num_samples, num_connected_units)]:
                The rescaled values of the connected units.
            weights list[tensor (num_connected_units, num_units)]:
                The weights connecting the layers.
            beta (tensor (num_samples, 1), optional):
                Inverse temperatures.

        Returns:
            tensor (num_samples, num_units): The mean of the distribution.

        """
        mean, var = self._conditional_params(scaled_units, weights, beta)
        return mean

    def conditional_sample(self, scaled_units, weights, beta=None):
        """
        Draw a random sample from the disribution conditioned on the state
        of the connected layers.

        Args:
            scaled_units list[tensor (num_samples, num_connected_units)]:
                The rescaled values of the connected units.
            weights list[tensor (num_connected_units, num_units)]:
                The weights connecting the layers.
            beta (tensor (num_samples, 1), optional):
                Inverse temperatures.

        Returns:
            tensor (num_samples, num_units): Sampled units.

        """
        mean, var = self._conditional_params(scaled_units, weights, beta)
        r = be.float_tensor(self.rand(be.shape(mean)))
        return mean + be.sqrt(var)*r

    def random(self, array_or_shape):
        """
        Generate a random sample with the same type as the layer.
        For a Gaussian layer, draws from a normal distribution
        with the mean and variance determined from the params attribute.

        Used for generating initial configurations for Monte Carlo runs.

        Args:
            array_or_shape (array or shape tuple):
                If tuple, then this is taken to be the shape.
                If array, then its shape is used.

        Returns:
            tensor: Random sample with desired shape.

        """
        try:
            shape = be.shape(array_or_shape)
        except Exception:
            shape = array_or_shape

        mean = self.params.loc
        var = be.exp(self.params.log_var)
        r = self.rand(shape)

        return be.add(mean, be.multiply(be.sqrt(var), r))


ParamsIsing = namedtuple("ParamsIsing", ["loc"])

class IsingLayer(Layer):
    """Layer with Ising units (i.e., -1 or +1)."""

    def __init__(self, num_units):
        """
        Create a layer with Ising units.

        Args:
            num_units (int): the size of the layer

        Returns:
            ising layer

        """
        super().__init__()

        self.len = num_units
        self.sample_size = 0
        self.rand = be.rand
        self.params = ParamsIsing(be.zeros(self.len))

    def get_config(self):
        """
        Get the configuration dictionary of the Ising layer.

        Args:
            None:

        Returns:
            configuratiom (dict):

        """
        base_config = self.get_base_config()
        base_config["num_units"] = self.len
        base_config["sample_size"] = self.sample_size
        return base_config

    @classmethod
    def from_config(cls, config):
        """
        Create an Ising layer from a configuration dictionary.

        Args:
            config (dict)

        Returns:
            layer (Ising)

        """
        layer = cls(config["num_units"])
        layer.sample_size = config["sample_size"]
        # TODO : params
        for k, v in config["penalties"].items():
            layer.add_penalty({k: penalties.from_config(v)})
        for k, v in config["constraints"].items():
            layer.add_constraint({k: getattr(constraints, v)})
        return layer

    def energy(self, data):
        """
        Compute the energy of the Ising layer.

        For sample k,
        E_k = -\sum_i loc_i * v_i

        Args:
            vis (tensor (num_samples, num_units)): values of units

        Returns:
            tensor (num_samples,): energy per sample

        """
        return -be.dot(data, self.params.loc)

    def online_param_update(self, data):
        """
        Update the parameters using an observed batch of data.
        Used for initializing the layer parameters.

        Notes:
            Modifies layer.sample_size and layer.params in place.

        Args:
            data (tensor (num_samples, num_units)): observed values for units

        Returns:
            None

        """
        # get the current value of the first moment
        x = be.tanh(self.params.loc)

        # update the sample sizes
        n = len(data)
        new_sample_size = n + self.sample_size

        # updat the first moment
        x *= self.sample_size / new_sample_size
        x += n * be.mean(data, axis=0) / new_sample_size

        # update the class attributes
        self.params = ParamsIsing(be.atanh(x))
        self.sample_size = new_sample_size

    def shrink_parameters(self, shrinkage=1):
        """
        Apply shrinkage to the parameters of the layer.
        Does nothing for the Ising layer.

        Args:
            shrinkage (float \in [0,1]): the amount of shrinkage to apply

        Returns:
            None

        """
        pass

    def rescale(self, observations):
        """
        Rescale is equivalent to the identity function for the Ising layer.

        Args:
            observations (tensor (num_samples, num_units)):
                Values of the observed units.

        Returns:
            tensor: observations

        """
        return observations

    def derivatives(self, vis, hid, weights, beta=None):
        """
        Compute the derivatives of the layer parameters.

        Args:
            vis (tensor (num_samples, num_units)):
                The values of the visible units.
            hid list[tensor (num_samples, num_connected_units)]:
                The rescaled values of the hidden units.
            weights list[tensor, (num_connected_units, num_units)]:
                The weights connecting the layers.
            beta (tensor (num_samples, 1), optional):
                Inverse temperatures.

        Returns:
            grad (namedtuple): param_name: tensor (contains gradient)

        """
        loc = -be.mean(vis, axis=0)
        loc = self.get_penalty_grad(loc, 'loc')
        return ParamsIsing(loc)

    def _conditional_params(self, scaled_units, weights, beta=None):
        """
        Compute the parameters of the layer conditioned on the state
        of the connected layers.

        Args:
            scaled_units list[tensor (num_samples, num_connected_units)]:
                The rescaled values of the connected units.
            weights list[tensor, (num_connected_units, num_units)]:
                The weights connecting the layers.
            beta (tensor (num_samples, 1), optional):
                Inverse temperatures.

        Returns:
            tensor: conditional parameters

        """
        field = be.dot(scaled_units[0], weights[0])
        for i in range(1, len(weights)):
            field += be.dot(scaled_units[i], weights[i])
        if beta is not None:
            field *= be.broadcast(beta,field)
        field += be.broadcast(self.params.loc, field)
        return field

    def conditional_mode(self, scaled_units, weights, beta=None):
        """
        Compute the mode of the distribution conditioned on the state
        of the connected layers.

        Args:
            scaled_units list[tensor (num_samples, num_connected_units)]:
                The rescaled values of the connected units.
            weights list[tensor (num_connected_units, num_units)]:
                The weights connecting the layers.
            beta (tensor (num_samples, 1), optional):
                Inverse temperatures.

        Returns:
            tensor (num_samples, num_units): The mode of the distribution

        """
        field = self._conditional_params(scaled_units, weights, beta)
        return 2 * be.float_tensor(field > 0) - 1

    def conditional_mean(self, scaled_units, weights, beta=None):
        """
        Compute the mean of the distribution conditioned on the state
        of the connected layers.

        Args:
            scaled_units list[tensor (num_samples, num_connected_units)]:
                The rescaled values of the connected units.
            weights list[tensor (num_connected_units, num_units)]:
                The weights connecting the layers.
            beta (tensor (num_samples, 1), optional):
                Inverse temperatures.

        Returns:
            tensor (num_samples, num_units): The mean of the distribution.

        """
        field = self._conditional_params(scaled_units, weights, beta)
        return be.tanh(field)

    def conditional_sample(self, scaled_units, weights, beta=None):
        """
        Draw a random sample from the disribution conditioned on the state
        of the connected layers.

        Args:
            scaled_units list[tensor (num_samples, num_connected_units)]:
                The rescaled values of the connected units.
            weights list[tensor (num_connected_units, num_units)]:
                The weights connecting the layers.
            beta (tensor (num_samples, 1), optional):
                Inverse temperatures.

        Returns:
            tensor (num_samples, num_units): Sampled units.

        """
        field = self._conditional_params(scaled_units, weights, beta)
        p = be.expit(field)
        r = self.rand(be.shape(p))
        return 2 * be.float_tensor(r < p) - 1

    def random(self, array_or_shape):
        """
        Generate a random sample with the same type as the layer.
        For an Ising layer, draws -1 or +1 with the field determined
        by the params attribute.

        Used for generating initial configurations for Monte Carlo runs.

        Args:
            array_or_shape (array or shape tuple):
                If tuple, then this is taken to be the shape.
                If array, then its shape is used.

        Returns:
            tensor: Random sample with desired shape.

        """
        try:
            shape = be.shape(array_or_shape)
        except Exception:
            shape = array_or_shape

        r = self.rand(shape)
        p = be.expit(be.broadcast(self.params.loc, r))
        return 2 * be.float_tensor(r < p) - 1


ParamsBernoulli = namedtuple("ParamsBernoulli", ["loc"])

class BernoulliLayer(Layer):
    """Layer with Bernoulli units (i.e., 0 or +1)."""

    def __init__(self, num_units):
        """
        Create a layer with Bernoulli units.

        Args:
            num_units (int): the size of the layer

        Returns:
            bernoulli layer

        """
        super().__init__()

        self.len = num_units
        self.sample_size = 0
        self.rand = be.rand
        self.params = ParamsBernoulli(be.zeros(self.len))

    def get_config(self):
        """
        Get the configuration dictionary of the Bernoulli layer.

        Args:
            None:

        Returns:
            configuratiom (dict):

        """
        base_config = self.get_base_config()
        base_config["num_units"] = self.len
        base_config["sample_size"] = self.sample_size
        return base_config

    @classmethod
    def from_config(cls, config):
        """
        Create a Bernoulli layer from a configuration dictionary.

        Args:
            config (dict)

        Returns:
            layer (Bernoulli)

        """
        layer = cls(config["num_units"])
        layer.sample_size = config["sample_size"]
        # TODO : params
        for k, v in config["penalties"].items():
            layer.add_penalty({k: penalties.from_config(v)})
        for k, v in config["constraints"].items():
            layer.add_constraint({k: getattr(constraints, v)})
        return layer

    def energy(self, data):
        """
        Compute the energy of the Bernoulli layer.

        For sample k,
        E_k = -\sum_i loc_i * v_i

        Args:
            vis (tensor (num_samples, num_units)): values of units

        Returns:
            tensor (num_samples,): energy per sample

        """
        return -be.dot(data, self.params.loc)

    def online_param_update(self, data):
        """
        Update the parameters using an observed batch of data.
        Used for initializing the layer parameters.

        Notes:
            Modifies layer.sample_size and layer.params in place.

        Args:
            data (tensor (num_samples, num_units)): observed values for units

        Returns:
            None

        """
        # get the current value of the first moment
        x = be.expit(self.params.loc)

        # update the sample size
        n = len(data)
        new_sample_size = n + self.sample_size

        # update the first moment
        x *= self.sample_size / new_sample_size
        x += n * be.mean(data, axis=0) / new_sample_size

        # update the class attributes
        self.params = ParamsBernoulli(be.logit(x))
        self.sample_size = new_sample_size

    def shrink_parameters(self, shrinkage=1):
        """
        Apply shrinkage to the parameters of the layer.
        Does nothing for the Bernoulli layer.

        Args:
            shrinkage (float \in [0,1]): the amount of shrinkage to apply

        Returns:
            None

        """
        pass

    def rescale(self, observations):
        """
        Rescale is equivalent to the identity function for the Bernoulli layer.

        Args:
            observations (tensor (num_samples, num_units)):
                Values of the observed units.

        Returns:
            tensor: observations

        """
        return observations

    def derivatives(self, vis, hid, weights, beta=None):
        """
        Compute the derivatives of the layer parameters.

        Args:
            vis (tensor (num_samples, num_units)):
                The values of the visible units.
            hid list[tensor (num_samples, num_connected_units)]:
                The rescaled values of the hidden units.
            weights list[tensor, (num_connected_units, num_units)]:
                The weights connecting the layers.
            beta (tensor (num_samples, 1), optional):
                Inverse temperatures.

        Returns:
            grad (namedtuple): param_name: tensor (contains gradient)

        """
        loc = -be.mean(vis, axis=0)
        loc = self.get_penalty_grad(loc, 'loc')
        return ParamsBernoulli(loc)

    def _conditional_params(self, scaled_units, weights, beta=None):
        """
        Compute the parameters of the layer conditioned on the state
        of the connected layers.

        Args:
            scaled_units list[tensor (num_samples, num_connected_units)]:
                The rescaled values of the connected units.
            weights list[tensor, (num_connected_units, num_units)]:
                The weights connecting the layers.
            beta (tensor (num_samples, 1), optional):
                Inverse temperatures.

        Returns:
            tensor: conditional parameters

        """
        field = be.dot(scaled_units[0], weights[0])
        for i in range(1, len(weights)):
            field += be.dot(scaled_units[i], weights[i])
        if beta is not None:
            field *= be.broadcast(beta, field)
        field += be.broadcast(self.params.loc, field)
        return field

    def conditional_mode(self, scaled_units, weights, beta=None):
        """
        Compute the mode of the distribution conditioned on the state
        of the connected layers.

        Args:
            scaled_units list[tensor (num_samples, num_connected_units)]:
                The rescaled values of the connected units.
            weights list[tensor (num_connected_units, num_units)]:
                The weights connecting the layers.
            beta (tensor (num_samples, 1), optional):
                Inverse temperatures.

        Returns:
            tensor (num_samples, num_units): The mode of the distribution

        """
        field = self._conditional_params(scaled_units, weights, beta)
        return be.float_tensor(field > 0.0)

    def conditional_mean(self, scaled_units, weights, beta=None):
        """
        Compute the mean of the distribution conditioned on the state
        of the connected layers.

        Args:
            scaled_units list[tensor (num_samples, num_connected_units)]:
                The rescaled values of the connected units.
            weights list[tensor (num_connected_units, num_units)]:
                The weights connecting the layers.
            beta (tensor (num_samples, 1), optional):
                Inverse temperatures.

        Returns:
            tensor (num_samples, num_units): The mean of the distribution.

        """
        field = self._conditional_params(scaled_units, weights, beta)
        return be.expit(field)

    def conditional_sample(self, scaled_units, weights, beta=None):
        """
        Draw a random sample from the disribution conditioned on the state
        of the connected layers.

        Args:
            scaled_units list[tensor (num_samples, num_connected_units)]:
                The rescaled values of the connected units.
            weights list[tensor (num_connected_units, num_units)]:
                The weights connecting the layers.
            beta (tensor (num_samples, 1), optional):
                Inverse temperatures.

        Returns:
            tensor (num_samples, num_units): Sampled units.

        """
        field = self._conditional_params(scaled_units, weights, beta)
        p = be.expit(field)
        r = self.rand(be.shape(p))
        return be.float_tensor(r < p)

    def random(self, array_or_shape):
        """
        Generate a random sample with the same type as the layer.
        For a Bernoulli layer, draws 0 or 1 with the field determined
        by the params attribute.

        Used for generating initial configurations for Monte Carlo runs.

        Args:
            array_or_shape (array or shape tuple):
                If tuple, then this is taken to be the shape.
                If array, then its shape is used.

        Returns:
            tensor: Random sample with desired shape.

        """
        try:
            shape = be.shape(array_or_shape)
        except Exception:
            shape = array_or_shape

        r = self.rand(shape)
        p = be.expit(be.broadcast(self.params.loc, r))
        return be.float_tensor(r < p)


ParamsExponential = namedtuple("ParamsExponential", ["loc"])

class ExponentialLayer(Layer):
    """Layer with Exponential units (non-negative)."""

    def __init__(self, num_units):
        """
        Create a layer with Exponential units.

        Args:
            num_units (int): the size of the layer

        Returns:
            exponential layer

        """
        super().__init__()

        self.len = num_units
        self.sample_size = 0
        self.rand = be.rand
        self.params = ParamsExponential(be.zeros(self.len))

    def get_config(self):
        """
        Get the configuration dictionary of the Exponential layer.

        Args:
            None:

        Returns:
            configuratiom (dict):

        """
        base_config = self.get_base_config()
        base_config["num_units"] = self.len
        base_config["sample_size"] = self.sample_size
        return base_config

    @classmethod
    def from_config(cls, config):
        """
        Create an Exponential layer from a configuration dictionary.

        Args:
            config (dict)

        Returns:
            layer (Weights)

        """
        layer = cls(config["num_units"])
        layer.sample_size = config["sample_size"]
        # TODO : params
        for k, v in config["penalties"].items():
            layer.add_penalty({k: penalties.from_config(v)})
        for k, v in config["constraints"].items():
            layer.add_constraint({k: getattr(constraints, v)})
        return layer

    def energy(self, data):
        """
        Compute the energy of the Exponential layer.

        For sample k,
        E_k = \sum_i loc_i * v_i

        Args:
            vis (tensor (num_samples, num_units)): values of units

        Returns:
            tensor (num_samples,): energy per sample

        """
        return be.dot(data, self.params.loc)

    def online_param_update(self, data):
        """
        Update the parameters using an observed batch of data.
        Used for initializing the layer parameters.

        Notes:
            Modifies layer.sample_size and layer.params in place.

        Args:
            data (tensor (num_samples, num_units)): observed values for units

        Returns:
            None

        """
        # get the current value of the first moment
        x = be.reciprocal(self.params.loc)

        # update the sample size
        n = len(data)
        new_sample_size = n + self.sample_size

        # update the first moment
        x *= self.sample_size / new_sample_size
        x += n * be.mean(data, axis=0) / new_sample_size

        # update the class attributes
        self.params = ParamsExponential(be.reciprocal(x))
        self.sample_size = new_sample_size

    def shrink_parameters(self, shrinkage=1):
        """
        Apply shrinkage to the parameters of the layer.
        Does nothing for the Exponential layer.

        Args:
            shrinkage (float \in [0,1]): the amount of shrinkage to apply

        Returns:
            None

        """
        pass

    def rescale(self, observations):
        """
        Rescale is equivalent to the identity function for the Exponential layer.

        Args:
            observations (tensor (num_samples, num_units)):
                Values of the observed units.

        Returns:
            tensor: observations

        """
        return observations

    def derivatives(self, vis, hid, weights, beta=None):
        """
        Compute the derivatives of the layer parameters.

        Args:
            vis (tensor (num_samples, num_units)):
                The values of the visible units.
            hid list[tensor (num_samples, num_connected_units)]:
                The rescaled values of the hidden units.
            weights list[tensor, (num_connected_units, num_units)]:
                The weights connecting the layers.
            beta (tensor (num_samples, 1), optional):
                Inverse temperatures.

        Returns:
            grad (namedtuple): param_name: tensor (contains gradient)

        """
        loc = be.mean(vis, axis=0)
        loc = self.get_penalty_grad(loc, 'loc')
        return ParamsExponential(loc)

    def _conditional_params(self, scaled_units, weights, beta=None):
        """
        Compute the parameters of the layer conditioned on the state
        of the connected layers.

        Args:
            scaled_units list[tensor (num_samples, num_connected_units)]:
                The rescaled values of the connected units.
            weights list[tensor, (num_connected_units, num_units)]:
                The weights connecting the layers.
            beta (tensor (num_samples, 1), optional):
                Inverse temperatures.

        Returns:
            tensor: conditional parameters

        """
        rate = -be.dot(scaled_units[0], weights[0])
        for i in range(1, len(weights)):
            rate -= be.dot(scaled_units[i], weights[i])
        if beta is not None:
            rate *= be.broadcast(beta,rate)
        rate += be.broadcast(self.params.loc, rate)
        return rate

    def conditional_mode(self, scaled_units, weights, beta=None):
        """
        Compute the mode of the distribution conditioned on the state
        of the connected layers.

        Args:
            scaled_units list[tensor (num_samples, num_connected_units)]:
                The rescaled values of the connected units.
            weights list[tensor (num_connected_units, num_units)]:
                The weights connecting the layers.
            beta (tensor (num_samples, 1), optional):
                Inverse temperatures.

        Returns:
            tensor (num_samples, num_units): The mode of the distribution

        """
        raise NotImplementedError("Exponential distribution has no mode.")

    def conditional_mean(self, scaled_units, weights, beta=None):
        """
        Compute the mean of the distribution conditioned on the state
        of the connected layers.

        Args:
            scaled_units list[tensor (num_samples, num_connected_units)]:
                The rescaled values of the connected units.
            weights list[tensor (num_connected_units, num_units)]:
                The weights connecting the layers.
            beta (tensor (num_samples, 1), optional):
                Inverse temperatures.

        Returns:
            tensor (num_samples, num_units): The mean of the distribution.

        """
        rate = self._conditional_params(scaled_units, weights, beta)
        return be.reciprocal(rate)

    def conditional_sample(self, scaled_units, weights, beta=None):
        """
        Draw a random sample from the disribution conditioned on the state
        of the connected layers.

        Args:
            scaled_units list[tensor (num_samples, num_connected_units)]:
                The rescaled values of the connected units.
            weights list[tensor (num_connected_units, num_units)]:
                The weights connecting the layers.
            beta (tensor (num_samples, 1), optional):
                Inverse temperatures.

        Returns:
            tensor (num_samples, num_units): Sampled units.

        """
        rate = self._conditional_params(scaled_units, weights, beta)
        r = self.rand(be.shape(rate))
        return -be.log(r) / rate

    def random(self, array_or_shape):
        """
        Generate a random sample with the same type as the layer.
        For an Exponential layer, draws from the exponential distribution
        with the rate determined by the params attribute.

        Used for generating initial configurations for Monte Carlo runs.

        Args:
            array_or_shape (array or shape tuple):
                If tuple, then this is taken to be the shape.
                If array, then its shape is used.

        Returns:
            tensor: Random sample with desired shape.

        """
        try:
            shape = be.shape(array_or_shape)
        except Exception:
            shape = array_or_shape

        r = self.rand(shape)
        return be.divide(self.params.loc, -be.log(r))



# ---- FUNCTIONS ----- #

def get(key):
    if 'gauss' in key.lower():
        return GaussianLayer
    elif 'ising' in key.lower():
        return IsingLayer
    elif 'bern' in key.lower():
        return BernoulliLayer
    elif 'expo' in key.lower():
        return ExponentialLayer
    else:
        raise ValueError('Unknown layer type')<|MERGE_RESOLUTION|>--- conflicted
+++ resolved
@@ -444,35 +444,6 @@
         result = be.square(diff) / be.broadcast(scale, vis)
         return 0.5 * be.mean(result, axis=1)
 
-<<<<<<< HEAD
-    def log_partition_function(self, phi):
-        """
-        Compute the logarithm of the partition function of the layer
-        with external field phi.
-
-        Let u_i and s_i be the loc and scale parameters of unit i.
-        Let phi_i = \sum_j W_{ij} y_j, where y is the vector of connected units.
-
-        Z_i = \int d x_i exp( -(x_i - u_i)^2 / (2 s_i^2) + \phi_i x_i)
-        = exp(b_i u_i + b_i^2 s_i^2 / 2) sqrt(2 pi) s_i
-
-        log(Z_i) = log(s_i) + phi_i u_i + phi_i^2 s_i^2 / 2
-
-        Args:
-            phi tensor (num_samples, num_units): external field
-
-        Returns:
-            logZ (tensor, num_samples, num_units)): log partition function
-
-        """
-        scale = be.exp(self.params.log_var)
-        logZ = (be.multiply(self.params.loc, phi)
-                + be.multiply(scale, be.square(phi))
-                + be.log(be.broadcast(scale, phi)))
-        return logZ
-
-=======
->>>>>>> 69d533b3
     def online_param_update(self, data):
         """
         Update the parameters using an observed batch of data.
