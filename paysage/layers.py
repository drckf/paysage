--- conflicted
+++ resolved
@@ -529,11 +529,7 @@
             clipped magnetization (CumulantsTAP)
 
         """
-<<<<<<< HEAD
         tmp = be.clip(magnetization.mean, a_min=a_min, a_max=a_max)
-=======
-        tmp = be.clip(magnetization.mean,  a_min=a_min, a_max=a_max)
->>>>>>> 6a476bb3
         return self.get_magnetization(tmp)
 
     def log_partition_function(self, external_field, quadratic_field):
@@ -579,11 +575,7 @@
         tmp = be.expit(be.add(be.unsqueeze(self.params.loc,0), be.subtract(quadratic_field, external_field)))
         return ParamsBernoulli(be.mean(tmp, axis=0))
 
-<<<<<<< HEAD
     def lagrange_multipliers(self, cumulants):
-=======
-    def lagrange_multiplers(self, cumulants):
->>>>>>> 6a476bb3
         """
         The Lagrange multipliers associated with the first and second
         cumulants of the units.
