import os, sys
from collections import OrderedDict, namedtuple
import pandas

from . import penalties
from . import constraints
from . import backends as be

ParamsLayer = namedtuple("Params", [])

class Layer(object):
    """A general layer class with common functionality."""

    def __init__(self, *args, **kwargs):
        """
        Basic layer initialization method.

        Args:
            *args: any arguments
            **kwargs: any keyword arguments

        Returns:
            layer

        """
        # these attributes are immutable (their keys don't change)
        self.params = ParamsLayer()
        # these attributes are mutable (their keys do change)
        self.penalties = OrderedDict()
        self.constraints = OrderedDict()

    def get_base_config(self):
        """
        Get a base configuration for the layer.

        Notes:
            Encodes metadata for the layer.
            Includes the base layer data.

        Args:
            None

        Returns:
            A dictionary configuration for the layer.

        """
        return {
            "layer_type"  : self.__class__.__name__,
            "parameters"  : list(self.params._fields),
            "penalties"   : {pk: self.penalties[pk].get_config()
                             for pk in self.penalties},
            "constraints" : {ck: self.constraints[ck].__name__
                             for ck in self.constraints}
        }

    def get_config(self):
        """
        Get a full configuration for the layer.

        Notes:
            Encodes metadata on the layer.
            Weights are separately retrieved.
            Builds the base configuration.

        Args:
            None

        Returns:
            A dictionary configuration for the layer.

        """
        return self.get_base_config()

    @staticmethod
    def from_config(config):
        """
        Construct the layer from the base configuration.

        Args:
            A dictionary configuration of the layer metadata.

        Returns:
            An object which is a subclass of `Layer`.

        """
        layer_obj = getattr(sys.modules[__name__], config["layer_type"])
        return layer_obj.from_config(config)

    def save_params(self, store, key):
        """
        Save the parameters to a HDFStore.

        Notes:
            Performs an IO operation.

        Args:
            store (pandas.HDFStore): the writeable stream for the params.
            key (str): the path for the layer params.

        Returns:
            None

        """
        for i, ip in enumerate(self.params):
            df_params = pandas.DataFrame(be.to_numpy_array(ip))
            store.put(os.path.join(key, 'parameters', 'key'+str(i)), df_params)

    def load_params(self, store, key):
        """
        Load the parameters from an HDFStore.

        Notes:
            Performs an IO operation.

        Args:
            store (pandas.HDFStore): the readable stream for the params.
            key (str): the path for the layer params.

        Returns:
            None

        """
        params = []
        for i, ip in enumerate(self.params):
            params.append(be.float_tensor(
                store.get(os.path.join(key, 'parameters', 'key'+str(i))).as_matrix()
            ).squeeze()) # collapse trivial dimensions to a vector
        self.params = self.params.__class__(*params)

    def add_constraint(self, constraint):
        """
        Add a parameter constraint to the layer.

        Notes:
            Modifies the layer.contraints attribute in place.

        Args:
            constraint (dict): {param_name: constraint (paysage.constraints)}

        Returns:
            None

        """
        self.constraints.update(constraint)

    def enforce_constraints(self):
        """
        Apply the contraints to the layer parameters.

        Note:
            Modifies the parameters of the layer in place.

        Args:
            None

        Returns:
            None

        """
        for param_name in self.constraints:
            self.constraints[param_name](getattr(self.params, param_name))

    def add_penalty(self, penalty):
        """
        Add a penalty to the layer.

        Note:
            Modfies the layer.penalties attribute in place.

        Args:
            penalty (dict): {param_name: penalty (paysage.penalties)}

        Returns:
            None

        """
        self.penalties.update(penalty)

    def get_penalties(self):
        """
        Get the value of the penalties:

        E.g., L2 penalty = (1/2) * penalty * \sum_i parameter_i ** 2

        Args:
            None

        Returns:
            dict (float): the values of the penalty functions

        """
        pen = {param_name:
               self.penalties[param_name].value(
                   getattr(self.params, param_name)
               )
               for param_name in self.penalties}
        return pen

    def get_penalty_grad(self, deriv, param_name):
        """
        Get the gradient of the penalties on a parameter.

        E.g., L2 penalty gradient = penalty * parameter_i

        Args:
            deriv (tensor): derivative of the parameter
            param_name: name of the parameter

        Returns:
            tensor: derivative including penalty

        """
        if param_name not in self.penalties:
            return deriv
        else:
            return deriv + self.penalties[param_name].grad(
                getattr(self.params, param_name))

    def parameter_step(self, deltas):
        """
        Update the values of the parameters:

        layer.params.name -= deltas.name

        Notes:
            Modifies the elements of the layer.params attribute in place.

        Args:
            deltas (dict): {param_name: tensor (update)}

        Returns:
            None

        """
        self.params = be.mapzip(be.subtract, deltas, self.params)
        self.enforce_constraints()


ParamsWeights = namedtuple("ParamsWeights", ["matrix"])

class Weights(Layer):
    """Layer class for weights"""

    def __init__(self, shape):
        """
        Create a weight layer.

        Notes:
            The shape is regarded as a dimensionality of
            the visible and hidden units for the layer,
            as `shape = (visible, hidden)`.

        Args:
            shape (tuple): shape of the weight tensor (int, int)

        Returns:
            weights layer

        """
        super().__init__()
        self.shape = shape
        self.params = ParamsWeights(0.01 * be.randn(shape))

    def get_config(self):
        """
        Get the configuration dictionary of the weights layer.

        Args:
            None:

        Returns:
            configuration (dict):

        """
        base_config = self.get_base_config()
        base_config["shape"] = self.shape
        return base_config

    @classmethod
    def from_config(cls, config):
        """
        Create a weights layer from a configuration dictionary.

        Args:
            config (dict)

        Returns:
            layer (Weights)

        """
        layer = cls(config["shape"])
        # TODO : params
        for k, v in config["penalties"].items():
            layer.add_penalty({k: penalties.from_config(v)})
        for k, v in config["constraints"].items():
            layer.add_constraint({k: getattr(constraints, v)})
        return layer

    def W(self):
        """
        Get the weight matrix.

        A convenience method for accessing layer.params.matrix
        with a shorter syntax.

        Args:
            None

        Returns:
            tensor: weight matrix

        """
        return self.params.matrix

    def W_T(self):
        """
        Get the transpose of the weight matrix.

        A convenience method for accessing the transpose of
        layer.params.matrix with a shorter syntax.

        Args:
            None

        Returns:
            tensor: transpose of weight matrix

        """
        return be.transpose(self.params.matrix)

    def derivatives(self, vis, hid):
        """
        Compute the derivative of the weights layer.

        dW_{ij} = - \frac{1}{num_samples} * \sum_{k} v_{ki} h_{kj}

        Args:
            vis (tensor (num_samples, num_visible)): Rescaled visible units.
            hid (tensor (num_samples, num_visible)): Rescaled hidden units.

        Returns:
            derivs (namedtuple): 'matrix': tensor (contains gradient)

        """
        derivs = ParamsWeights(
            self.get_penalty_grad(-be.batch_outer(vis, hid) / len(vis),
                                  "matrix"))
        return derivs
    

    def GFE_derivatives(self, vis, hid):
        """
        Gradient of the Gibbs free energy associated with this layer

        Args:
            vis (magnetization object): magnetization of the lower layer linked to w
            hid (magnetization objet): magnetization of the upper layer linked to w

        Returns:
            derivs (namedtuple): 'matrix': tensor (contains gradient)
            
        """
        return ParamsWeights(-be.outer(vis.expectation(), hid.expectation()) - \
          be.multiply(self.params.matrix, be.outer(vis.variance(), hid.variance())))

    def energy(self, vis, hid):
        """
        Compute the contribution of the weight layer to the model energy.

        For sample k:
        E_k = -\sum_{ij} W_{ij} v_{ki} h_{kj}

        Args:
            vis (tensor (num_samples, num_visible)): Rescaled visible units.
            hid (tensor (num_samples, num_visible)): Rescaled hidden units.

        Returns:
            tensor (num_samples,): energy per sample

        """
        return -be.batch_dot(vis, self.W(), hid)


ParamsGaussian = namedtuple("ParamsGaussian", ["loc", "log_var"])

class GaussianLayer(Layer):
    """Layer with Gaussian units"""

    def __init__(self, num_units):
        """
        Create a layer with Gaussian units.

        Args:
            num_units (int): the size of the layer

        Returns:
            gaussian layer

        """
        super().__init__()

        self.len = num_units
        self.sample_size = 0
        self.rand = be.randn
        self.params = ParamsGaussian(be.zeros(self.len), be.zeros(self.len))

    def get_config(self):
        """
        Get the configuration dictionary of the Gaussian layer.

        Args:
            None:

        Returns:
            configuration (dict):

        """
        base_config = self.get_base_config()
        base_config["num_units"] = self.len
        base_config["sample_size"] = self.sample_size
        return base_config

    @classmethod
    def from_config(cls, config):
        """
        Create a Gaussian layer from a configuration dictionary.

        Args:
            config (dict)

        Returns:
            layer (Gaussian)

        """
        layer = cls(config["num_units"])
        layer.sample_size = config["sample_size"]
        # TODO : params
        for k, v in config["penalties"].items():
            layer.add_penalty({k: penalties.from_config(v)})
        for k, v in config["constraints"].items():
            layer.add_constraint({k: getattr(constraints, v)})
        return layer

    def energy(self, vis):
        """
        Compute the energy of the Gaussian layer.

        For sample k,
        E_k = \frac{1}{2} \sum_i \frac{(v_i - loc_i)**2}{var_i}

        Args:
            vis (tensor (num_samples, num_units)): values of units

        Returns:
            tensor (num_samples,): energy per sample

        """
        scale = be.exp(self.params.log_var)
        diff = vis - be.broadcast(self.params.loc, vis)
        result = be.square(diff) / be.broadcast(scale, vis)
        return 0.5 * be.mean(result, axis=1)

    def log_partition_function(self, phi):
       """
       Compute the logarithm of the partition function of the layer
       with external field phi.

       Let u_i and s_i be the loc and scale parameters of unit i.
       Let phi_i be an external field

       Z_i = \int d x_i exp( -(x_i - u_i)^2 / (2 s_i^2) + \phi_i x_i)
       = exp(b_i u_i + b_i^2 s_i^2 / 2) sqrt(2 pi) s_i

       log(Z_i) = log(s_i) + phi_i u_i + phi_i^2 s_i^2 / 2

       Args:
           phi tensor (num_samples, num_units): external field

       Returns:
           logZ (tensor, num_samples, num_units)): log partition function

       """
       scale = be.exp(self.params.log_var)
       logZ = be.multiply(self.params.loc, phi)
       logZ += be.multiply(scale, be.square(phi)) / 2
       logZ += be.log(be.broadcast(scale, phi)) / 2
       return logZ

    def online_param_update(self, data):
        """
        Update the parameters using an observed batch of data.
        Used for initializing the layer parameters.

        Notes:
            Modifies layer.sample_size and layer.params in place.

        Args:
            data (tensor (num_samples, num_units)): observed values for units

        Returns:
            None

        """
        # get the current values of the first and second moments
        x = self.params.loc
        x2 = be.exp(self.params.log_var) + x**2

        # update the size of the dataset
        n = len(data)
        new_sample_size = n + self.sample_size

        # update the first moment
        x *= self.sample_size / new_sample_size
        x += n * be.mean(data, axis=0) / new_sample_size

        # update the second moment
        x2 *= self.sample_size / new_sample_size
        x2 += n * be.mean(be.square(data), axis=0) / new_sample_size

        # update the class attributes
        self.sample_size = new_sample_size
        self.params = ParamsGaussian(x, be.log(x2 - x**2))

    def shrink_parameters(self, shrinkage=0.1):
        """
        Apply shrinkage to the variance parameters of the layer.

        new_variance = (1-shrinkage) * old_variance + shrinkage * 1

        Notes:
            Modifies layer.params in place.

        Args:
            shrinkage (float \in [0,1]): the amount of shrinkage to apply

        Returns:
            None

        """
        var = be.exp(self.params.log_var)
        be.mix_inplace(be.float_scalar(1-shrinkage), var, be.ones_like(var))
        self.params = ParamsGaussian(self.params.loc, be.log(var))

    def rescale(self, observations):
        """
        Scale the observations by the variance of the layer.

        v'_i = v_i / var_i

        Args:
            observations (tensor (num_samples, num_units)):
                Values of the observed units.

        Returns:
            tensor: Rescaled observations

        """
        scale = be.exp(self.params.log_var)
        return be.divide(scale, observations)

    def derivatives(self, vis, hid, weights, beta=None):
        """
        Compute the derivatives of the layer parameters.

        Args:
            vis (tensor (num_samples, num_units)):
                The values of the visible units.
            hid list[tensor (num_samples, num_connected_units)]:
                The rescaled values of the hidden units.
            weights list[tensor (num_connected_units, num_units)]:
                The weights connecting the layers.
            beta (tensor (num_samples, 1), optional):
                Inverse temperatures.

        Returns:
            grad (namedtuple): param_name: tensor (contains gradient)

        """
        # initialize tensors for the location and scale derivatives
        loc = be.zeros(self.len),
        log_var = be.zeros(self.len)

        # compute the derivative with respect to the location parameter
        v_scaled = self.rescale(vis)
        loc = -be.mean(v_scaled, axis=0)
        loc = self.get_penalty_grad(loc, 'loc')

        # compute the derivative with respect to the scale parameter
        log_var = -0.5 * be.mean(be.square(be.subtract(
            self.params.loc, vis)), axis=0)
        for i in range(len(hid)):
            log_var += be.batch_dot(hid[i], weights[i], vis, axis=0) / len(vis)
        log_var = self.rescale(log_var)
        log_var = self.get_penalty_grad(log_var, 'log_var')

        # return the derivatives in a namedtuple
        return ParamsGaussian(loc, log_var)

    def _conditional_params(self, scaled_units, weights, beta=None):
        """
        Compute the parameters of the layer conditioned on the state
        of the connected layers.

        Args:
            scaled_units list[tensor (num_samples, num_connected_units)]:
                The rescaled values of the connected units.
            weights list[tensor (num_connected_units, num_units)]:
                The weights connecting the layers.
            beta (tensor (num_samples, 1), optional):
                Inverse temperatures.

        Returns:
            tuple (tensor, tensor): conditional parameters

        """
        mean = be.dot(scaled_units[0], weights[0])
        for i in range(1, len(weights)):
            mean += be.dot(scaled_units[i], weights[i])
        mean += be.broadcast(self.params.loc, mean)
        var = be.broadcast(be.exp(self.params.log_var), mean)
        if beta is not None:
            var = be.divide(beta, var)
        return mean, var

    def conditional_mode(self, scaled_units, weights, beta=None):
        """
        Compute the mode of the distribution conditioned on the state
        of the connected layers. For a Gaussian layer, the mode equals
        the mean.

        Args:
            scaled_units list[tensor (num_samples, num_connected_units)]:
                The rescaled values of the connected units.
            weights list[tensor (num_connected_units, num_units)]:
                The weights connecting the layers.
            beta (tensor (num_samples, 1), optional):
                Inverse temperatures.

        Returns:
            tensor (num_samples, num_units): The mode of the distribution

        """
        mean, var = self._conditional_params(scaled_units, weights, beta)
        return mean

    def conditional_mean(self, scaled_units, weights, beta=None):
        """
        Compute the mean of the distribution conditioned on the state
        of the connected layers.

        Args:
            scaled_units list[tensor (num_samples, num_connected_units)]:
                The rescaled values of the connected units.
            weights list[tensor (num_connected_units, num_units)]:
                The weights connecting the layers.
            beta (tensor (num_samples, 1), optional):
                Inverse temperatures.

        Returns:
            tensor (num_samples, num_units): The mean of the distribution.

        """
        mean, var = self._conditional_params(scaled_units, weights, beta)
        return mean

    def conditional_sample(self, scaled_units, weights, beta=None):
        """
        Draw a random sample from the disribution conditioned on the state
        of the connected layers.

        Args:
            scaled_units list[tensor (num_samples, num_connected_units)]:
                The rescaled values of the connected units.
            weights list[tensor (num_connected_units, num_units)]:
                The weights connecting the layers.
            beta (tensor (num_samples, 1), optional):
                Inverse temperatures.

        Returns:
            tensor (num_samples, num_units): Sampled units.

        """
        mean, var = self._conditional_params(scaled_units, weights, beta)
        r = be.float_tensor(self.rand(be.shape(mean)))
        return mean + be.sqrt(var)*r

    def random(self, array_or_shape):
        """
        Generate a random sample with the same type as the layer.
        For a Gaussian layer, draws from a normal distribution
        with the mean and variance determined from the params attribute.

        Used for generating initial configurations for Monte Carlo runs.

        Args:
            array_or_shape (array or shape tuple):
                If tuple, then this is taken to be the shape.
                If array, then its shape is used.

        Returns:
            tensor: Random sample with desired shape.

        """
        try:
            shape = be.shape(array_or_shape)
        except Exception:
            shape = array_or_shape

        mean = self.params.loc
        var = be.exp(self.params.log_var)
        r = self.rand(shape)

        return be.add(mean, be.multiply(be.sqrt(var), r))


ParamsIsing = namedtuple("ParamsIsing", ["loc"])

class IsingLayer(Layer):
    """Layer with Ising units (i.e., -1 or +1)."""

    def __init__(self, num_units):
        """
        Create a layer with Ising units.

        Args:
            num_units (int): the size of the layer

        Returns:
            ising layer

        """
        super().__init__()

        self.len = num_units
        self.sample_size = 0
        self.rand = be.rand
        self.params = ParamsIsing(be.zeros(self.len))

    def get_config(self):
        """
        Get the configuration dictionary of the Ising layer.

        Args:
            None:

        Returns:
            configuratiom (dict):

        """
        base_config = self.get_base_config()
        base_config["num_units"] = self.len
        base_config["sample_size"] = self.sample_size
        return base_config

    @classmethod
    def from_config(cls, config):
        """
        Create an Ising layer from a configuration dictionary.

        Args:
            config (dict)

        Returns:
            layer (Ising)

        """
        layer = cls(config["num_units"])
        layer.sample_size = config["sample_size"]
        # TODO : params
        for k, v in config["penalties"].items():
            layer.add_penalty({k: penalties.from_config(v)})
        for k, v in config["constraints"].items():
            layer.add_constraint({k: getattr(constraints, v)})
        return layer

    def energy(self, data):
        """
        Compute the energy of the Ising layer.

        For sample k,
        E_k = -\sum_i loc_i * v_i

        Args:
            vis (tensor (num_samples, num_units)): values of units

        Returns:
            tensor (num_samples,): energy per sample

        """
        return -be.dot(data, self.params.loc)

    def log_partition_function(self, phi):
        """
        Compute the logarithm of the partition function of the layer
        with external field phi.

        Let a_i be the loc parameter of unit i.
        Let phi_i = \sum_j W_{ij} y_j, where y is the vector of connected units.

        Z_i = Tr_{x_i} exp( a_i x_i + phi_i x_i)
        = 2 cosh(a_i + phi_i)

        log(Z_i) = logcosh(a_i + phi_i)

        Args:
            phi (tensor (num_samples, num_units)): external field

        Returns:
            logZ (tensor, num_samples, num_units)): log partition function

        """
        return be.logcosh(be.add(self.params.loc, phi))


    def online_param_update(self, data):
        """
        Update the parameters using an observed batch of data.
        Used for initializing the layer parameters.

        Notes:
            Modifies layer.sample_size and layer.params in place.

        Args:
            data (tensor (num_samples, num_units)): observed values for units

        Returns:
            None

        """
        # get the current value of the first moment
        x = be.tanh(self.params.loc)

        # update the sample sizes
        n = len(data)
        new_sample_size = n + self.sample_size

        # updat the first moment
        x *= self.sample_size / new_sample_size
        x += n * be.mean(data, axis=0) / new_sample_size

        # update the class attributes
        self.params = ParamsIsing(be.atanh(x))
        self.sample_size = new_sample_size

    def shrink_parameters(self, shrinkage=1):
        """
        Apply shrinkage to the parameters of the layer.
        Does nothing for the Ising layer.

        Args:
            shrinkage (float \in [0,1]): the amount of shrinkage to apply

        Returns:
            None

        """
        pass

    def rescale(self, observations):
        """
        Rescale is equivalent to the identity function for the Ising layer.

        Args:
            observations (tensor (num_samples, num_units)):
                Values of the observed units.

        Returns:
            tensor: observations

        """
        return observations

    def derivatives(self, vis, hid, weights, beta=None):
        """
        Compute the derivatives of the layer parameters.

        Args:
            vis (tensor (num_samples, num_units)):
                The values of the visible units.
            hid list[tensor (num_samples, num_connected_units)]:
                The rescaled values of the hidden units.
            weights list[tensor, (num_connected_units, num_units)]:
                The weights connecting the layers.
            beta (tensor (num_samples, 1), optional):
                Inverse temperatures.

        Returns:
            grad (namedtuple): param_name: tensor (contains gradient)

        """
        loc = -be.mean(vis, axis=0)
        loc = self.get_penalty_grad(loc, 'loc')
        return ParamsIsing(loc)

    def _conditional_params(self, scaled_units, weights, beta=None):
        """
        Compute the parameters of the layer conditioned on the state
        of the connected layers.

        Args:
            scaled_units list[tensor (num_samples, num_connected_units)]:
                The rescaled values of the connected units.
            weights list[tensor, (num_connected_units, num_units)]:
                The weights connecting the layers.
            beta (tensor (num_samples, 1), optional):
                Inverse temperatures.

        Returns:
            tensor: conditional parameters

        """
        field = be.dot(scaled_units[0], weights[0])
        for i in range(1, len(weights)):
            field += be.dot(scaled_units[i], weights[i])
        field += be.broadcast(self.params.loc, field)
        if beta is not None:
            field = be.multiply(beta, field)
        return field

    def conditional_mode(self, scaled_units, weights, beta=None):
        """
        Compute the mode of the distribution conditioned on the state
        of the connected layers.

        Args:
            scaled_units list[tensor (num_samples, num_connected_units)]:
                The rescaled values of the connected units.
            weights list[tensor (num_connected_units, num_units)]:
                The weights connecting the layers.
            beta (tensor (num_samples, 1), optional):
                Inverse temperatures.

        Returns:
            tensor (num_samples, num_units): The mode of the distribution

        """
        field = self._conditional_params(scaled_units, weights, beta)
        return 2 * be.float_tensor(field > 0) - 1

    def conditional_mean(self, scaled_units, weights, beta=None):
        """
        Compute the mean of the distribution conditioned on the state
        of the connected layers.

        Args:
            scaled_units list[tensor (num_samples, num_connected_units)]:
                The rescaled values of the connected units.
            weights list[tensor (num_connected_units, num_units)]:
                The weights connecting the layers.
            beta (tensor (num_samples, 1), optional):
                Inverse temperatures.

        Returns:
            tensor (num_samples, num_units): The mean of the distribution.

        """
        field = self._conditional_params(scaled_units, weights, beta)
        return be.tanh(field)

    def conditional_sample(self, scaled_units, weights, beta=None):
        """
        Draw a random sample from the disribution conditioned on the state
        of the connected layers.

        Args:
            scaled_units list[tensor (num_samples, num_connected_units)]:
                The rescaled values of the connected units.
            weights list[tensor (num_connected_units, num_units)]:
                The weights connecting the layers.
            beta (tensor (num_samples, 1), optional):
                Inverse temperatures.

        Returns:
            tensor (num_samples, num_units): Sampled units.

        """
        field = self._conditional_params(scaled_units, weights, beta)
        p = be.expit(field)
        r = self.rand(be.shape(p))
        return 2 * be.float_tensor(r < p) - 1

    def random(self, array_or_shape):
        """
        Generate a random sample with the same type as the layer.
        For an Ising layer, draws -1 or +1 with the field determined
        by the params attribute.

        Used for generating initial configurations for Monte Carlo runs.

        Args:
            array_or_shape (array or shape tuple):
                If tuple, then this is taken to be the shape.
                If array, then its shape is used.

        Returns:
            tensor: Random sample with desired shape.

        """
        try:
            shape = be.shape(array_or_shape)
        except Exception:
            shape = array_or_shape

        r = self.rand(shape)
        p = be.expit(be.broadcast(self.params.loc, r))
        return 2 * be.float_tensor(r < p) - 1


ParamsBernoulli = namedtuple("ParamsBernoulli", ["loc"])

class MagnetizationBernoulli(object):
    """
    This class holds the magnetization data of a Bernoulli layer.
    Such data consists of a vector of expectation values for the layer's units,
    MagnetizationBernoulli.expect, which are a float-valued in [0,1].
    The class presents a getter for the expectation as well as a
    function to compute the variance.
    
    """
    def __init__(self, exp):
        self.expect = exp

    def __iter__(self):
        self.beginning = True
        return self

    def __next__(self):
        if self.beginning == False:
            raise StopIteration
        else:
            self.beginning = False
            return self.expect

    def expectation(self):
        """
        Returns the vector of expectations of unit values
        """
        return self.expect

    def variance(self):
        """
        Returns the variance of unit values. For a Bernoulli layer this
        is determined by the expectation
        """
        return self.expect - be.square(self.expect)

class GradientMagnetizationBernoulli(MagnetizationBernoulli):
    """
    This class represents a Bernoulli layer's contribution to the gradient vector
    of the Gibbs free energy. 
    The underlying data is isomorphic to the MagnetizationBernoulli object.
    It provides two layer-wise functions used in the TAP method for training RBMs

    """

    def __init__(self, exp):
        super().__init__(exp)

    def grad_GFE_update_down(self, mag_lower, mag, w, ww):
        """
        Computes a layerwise magnetization gradient update according to the gradient
         of the Gibbs Free energy.

        Args:
            mag_lower (magnetization object): magnetization of the lower layer
            mag (magnetization object): magnetization of the current layer
            w (float tensor): weight matrix mapping down from this layer to the
                              lower layer
            ww (float tensor): cached square of the weight matrix

        Returns:
            None
        """
        self.expect -= be.dot(mag_lower.expectation(), w) + \
                       be.multiply(be.dot(mag_lower.variance(), ww),
                       0.5 - mag.expectation())

    def grad_GFE_update_up(self, mag, mag_upper, w, ww):
        """
        Computes a layerwise magnetization gradient update according to the gradient
         of the Gibbs Free energy.

        Args:
            mag (magnetization object): magnetization of the current layer
            mag_upper (magnetization object): magnetization of the upper layer
            w (float tensor): weight matrix mapping down to this layer from the
                              upper layer
            ww (float tensor): cached square of the weight matrix

        Returns:
            None
        """
        self.expect -= be.dot(w, mag_upper.expectation()) + \
                       be.multiply(0.5 - mag.expectation(),
                       be.dot(ww, mag_upper.variance()))

class BernoulliLayer(Layer):
    """Layer with Bernoulli units (i.e., 0 or +1)."""

    def __init__(self, num_units):
        """
        Create a layer with Bernoulli units.

        Args:
            num_units (int): the size of the layer

        Returns:
            bernoulli layer

        """
        super().__init__()

        self.len = num_units
        self.sample_size = 0
        self.rand = be.rand
        self.params = ParamsBernoulli(be.zeros(self.len))

    def get_zero_magnetization(self):
        """
<<<<<<< HEAD
        MagnetizationBernoulli object with zero expectation.
=======
        Create a layer magnetization with zero expectations.
>>>>>>> dbe857bb

        Args:
            None

        Returns:
            BernoulliMagnetization

        """
        return MagnetizationBernoulli(be.zeros(self.len))

    def get_random_magnetization(self):
        """
<<<<<<< HEAD
        MagnetizationBernoulli object with random expectation.
=======
        Create a layer magnetization with random expectations.
>>>>>>> dbe857bb

        Args:
            None

        Returns:
<<<<<<< HEAD
            bernoulli layer
=======
            BernoulliMagnetization
>>>>>>> dbe857bb

        """
        return MagnetizationBernoulli(be.rand((self.len,)))

    def get_config(self):
        """
        Get the configuration dictionary of the Bernoulli layer.

        Args:
            None:

        Returns:
            configuratiom (dict):

        """
        base_config = self.get_base_config()
        base_config["num_units"] = self.len
        base_config["sample_size"] = self.sample_size
        return base_config

    @classmethod
    def from_config(cls, config):
        """
        Create a Bernoulli layer from a configuration dictionary.

        Args:
            config (dict)

        Returns:
            layer (Bernoulli)

        """
        layer = cls(config["num_units"])
        layer.sample_size = config["sample_size"]
        # TODO : params
        for k, v in config["penalties"].items():
            layer.add_penalty({k: penalties.from_config(v)})
        for k, v in config["constraints"].items():
            layer.add_constraint({k: getattr(constraints, v)})
        return layer

    def energy(self, data):
        """
        Compute the energy of the Bernoulli layer.

        For sample k,
        E_k = -\sum_i loc_i * v_i

        Args:
            vis (tensor (num_samples, num_units)): values of units

        Returns:
            tensor (num_samples,): energy per sample

        """
        return -be.dot(data, self.params.loc)

    def log_partition_function(self, B, A):
        """
        Compute the logarithm of the partition function of the layer
        with external field B augmented with a quadratic, diagonal interaction A.

        Let a_i be the loc parameter of unit i.
        Let B_i be a local field
        Let A_i be a diagonal quadratic interaction

        Z_i = Tr_{x_i} exp( a_i x_i + B_i x_i - A_i x_i^2)
        = 1 + \exp(a_i + B_i - A_i)

        log(Z_i) = softplus(a_i + B_i - A_i)

        Args:
            A (tensor (num_samples, num_units)): external field
            B (tensor (num_samples, num_units)): diagonal quadratic external field

        Returns:
            logZ (tensor, num_samples, num_units)): log partition function

        """
        return be.softplus(be.add(self.params.loc, be.subtract(A,B)))

    def _grad_log_partition_function(self, B, A):
        """
        Compute the gradient of the logarithm of the partition function of the layer
        with external fields B, A as above.

        (d_a_i)softplus(a_i + B_i - A_i) = expit(a_i + B_i - A_i)

        Note: This function passes vectorially over a minibatch of fields

        Args:
            A (tensor (num_samples, num_units)): external field
            B (tensor (num_samples, num_units)): diagonal quadratic external field

        Returns:
            (d_a_i) logZ (tensor (num_samples, num_units)): gradient of the log partition function

        """
        return be.expit(be.add(be.unsqueeze(self.params.loc,0), be.subtract(A,B)))

    def grad_log_partition_function(self, B, A):
        """
        Compute the gradient of the logarithm of the partition function with respect to
        its local field parameter with external field B and quadratic interaction A.

        (d_a_i)softplus(a_i + B_i - A_i) = expit(a_i + B_i - A_i)

        Note: This function returns the mean parameters over a minibatch of input fields

        Args:
            A (tensor (num_samples, num_units)): external field
            B (tensor (num_samples, num_units)): diagonal quadratic external field

        Returns:
            (d_a_i) logZ (tensor (num_samples, num_units)): gradient of the log partition function

        """
        return ParamsBernoulli(be.mean(self._grad_log_partition_function(B,A), axis=0))

    def _gibbs_lagrange_multipliers_expectation(self, mag):
        """
        The Lagrange multipliers associated with the first moment of the spins.

        Args:
            mag (magnetization object): magnetization of the layer

        Returns:
            lagrange multipler (tensor (num_units))

        """
        return be.subtract(self.params.loc, be.log(be.divide(1 - mag.expect, mag.expect)))

    def _gibbs_lagrange_multipliers_variance(self, mag):
        """
        The Lagrange multipliers associated with the second moment of the spins.
        For a Bernoulli layer this is strictly zero

        Args:
            mag (magnetization object): magnetization of the layer

        Returns:
            lagrange multipler (tensor (num_units))
        """
        return be.zeros_like(mag.expect)

    def _gibbs_free_energy_entropy_term(self, B, A, mag):
        """
        The TAP-0 Gibbs free energy term associated strictly with this layer

        Args:
            B (float tensor like magnetization.expect): 1st moment Lagrange multipler field
            A (float tensor like magnetization.expect): strictly zero for Bernoulli layers
            mag (magnetization object): magnetization of the layer

        Returns:
            (float): 0th order term of Gibbs free energy
        """
        return -be.tsum(self.log_partition_function(B, A)) + \
                be.dot(B, mag.expect) + be.dot(A, mag.expect)

    def _grad_magnetization_GFE(self, mag):
        """
        Gradient of the Gibbs free energy with respect to the magnetization
        associated strictly with this layer

        Args:
            mag (magnetization object): magnetization of the layer

        Return:
            gradient magnetization (GradientMagnetizationBernoulli):
                 gradient of GFE on this layer
        """
        return GradientMagnetizationBernoulli(
                be.log(be.divide(1.0 - mag.expect, mag.expect)) - self.params.loc)

    def GFE_derivatives(self, mag):
        """
        Gradient of the Gibbs free energy with respect to local field parameters

        Args:
            mag (magnetization object): magnetization of the layer

        Returns:
            gradient parameters (ParamsBernoulli): gradient w.r.t. local fields of GFE
        """
        return ParamsBernoulli(-mag.expect)

    def online_param_update(self, data):
        """
        Update the parameters using an observed batch of data.
        Used for initializing the layer parameters.

        Notes:
            Modifies layer.sample_size and layer.params in place.

        Args:
            data (tensor (num_samples, num_units)): observed values for units

        Returns:
            None

        """
        # get the current value of the first moment
        x = be.expit(self.params.loc)

        # update the sample size
        n = len(data)
        new_sample_size = n + self.sample_size

        # update the first moment
        x *= self.sample_size / new_sample_size
        x += n * be.mean(data, axis=0) / new_sample_size

        # update the class attributes
        self.params = ParamsBernoulli(be.logit(x))
        self.sample_size = new_sample_size

    def shrink_parameters(self, shrinkage=1):
        """
        Apply shrinkage to the parameters of the layer.
        Does nothing for the Bernoulli layer.

        Args:
            shrinkage (float \in [0,1]): the amount of shrinkage to apply

        Returns:
            None

        """
        pass

    def rescale(self, observations):
        """
        Rescale is equivalent to the identity function for the Bernoulli layer.

        Args:
            observations (tensor (num_samples, num_units)):
                Values of the observed units.

        Returns:
            tensor: observations

        """
        return observations

    def derivatives(self, vis, hid, weights, beta=None):
        """
        Compute the derivatives of the layer parameters.

        Args:
            vis (tensor (num_samples, num_units)):
                The values of the visible units.
            hid list[tensor (num_samples, num_connected_units)]:
                The rescaled values of the hidden units.
            weights list[tensor, (num_connected_units, num_units)]:
                The weights connecting the layers.
            beta (tensor (num_samples, 1), optional):
                Inverse temperatures.

        Returns:
            grad (namedtuple): param_name: tensor (contains gradient)

        """
        loc = -be.mean(vis, axis=0)
        loc = self.get_penalty_grad(loc, 'loc')
        return ParamsBernoulli(loc)

    def _conditional_params(self, scaled_units, weights, beta=None):
        """
        Compute the parameters of the layer conditioned on the state
        of the connected layers.

        Args:
            scaled_units list[tensor (num_samples, num_connected_units)]:
                The rescaled values of the connected units.
            weights list[tensor, (num_connected_units, num_units)]:
                The weights connecting the layers.
            beta (tensor (num_samples, 1), optional):
                Inverse temperatures.

        Returns:
            tensor: conditional parameters

        """
        field = be.dot(scaled_units[0], weights[0])
        for i in range(1, len(weights)):
            field += be.dot(scaled_units[i], weights[i])
        field += be.broadcast(self.params.loc, field)
        if beta is not None:
            field = be.multiply(beta, field)
        return field

    def conditional_mode(self, scaled_units, weights, beta=None):
        """
        Compute the mode of the distribution conditioned on the state
        of the connected layers.

        Args:
            scaled_units list[tensor (num_samples, num_connected_units)]:
                The rescaled values of the connected units.
            weights list[tensor (num_connected_units, num_units)]:
                The weights connecting the layers.
            beta (tensor (num_samples, 1), optional):
                Inverse temperatures.

        Returns:
            tensor (num_samples, num_units): The mode of the distribution

        """
        field = self._conditional_params(scaled_units, weights, beta)
        return be.float_tensor(field > 0.0)

    def conditional_mean(self, scaled_units, weights, beta=None):
        """
        Compute the mean of the distribution conditioned on the state
        of the connected layers.

        Args:
            scaled_units list[tensor (num_samples, num_connected_units)]:
                The rescaled values of the connected units.
            weights list[tensor (num_connected_units, num_units)]:
                The weights connecting the layers.
            beta (tensor (num_samples, 1), optional):
                Inverse temperatures.

        Returns:
            tensor (num_samples, num_units): The mean of the distribution.

        """
        field = self._conditional_params(scaled_units, weights, beta)
        return be.expit(field)

    def conditional_sample(self, scaled_units, weights, beta=None):
        """
        Draw a random sample from the disribution conditioned on the state
        of the connected layers.

        Args:
            scaled_units list[tensor (num_samples, num_connected_units)]:
                The rescaled values of the connected units.
            weights list[tensor (num_connected_units, num_units)]:
                The weights connecting the layers.
            beta (tensor (num_samples, 1), optional):
                Inverse temperatures.

        Returns:
            tensor (num_samples, num_units): Sampled units.

        """
        field = self._conditional_params(scaled_units, weights, beta)
        p = be.expit(field)
        r = self.rand(be.shape(p))
        return be.float_tensor(r < p)

    def random(self, array_or_shape):
        """
        Generate a random sample with the same type as the layer.
        For a Bernoulli layer, draws 0 or 1 with the field determined
        by the params attribute.

        Used for generating initial configurations for Monte Carlo runs.

        Args:
            array_or_shape (array or shape tuple):
                If tuple, then this is taken to be the shape.
                If array, then its shape is used.

        Returns:
            tensor: Random sample with desired shape.

        """
        try:
            shape = be.shape(array_or_shape)
        except Exception:
            shape = array_or_shape

        r = self.rand(shape)
        p = be.expit(be.broadcast(self.params.loc, r))
        return be.float_tensor(r < p)


ParamsExponential = namedtuple("ParamsExponential", ["loc"])

class ExponentialLayer(Layer):
    """Layer with Exponential units (non-negative)."""

    def __init__(self, num_units):
        """
        Create a layer with Exponential units.

        Args:
            num_units (int): the size of the layer

        Returns:
            exponential layer

        """
        super().__init__()

        self.len = num_units
        self.sample_size = 0
        self.rand = be.rand
        self.params = ParamsExponential(be.zeros(self.len))

    def get_config(self):
        """
        Get the configuration dictionary of the Exponential layer.

        Args:
            None:

        Returns:
            configuratiom (dict):

        """
        base_config = self.get_base_config()
        base_config["num_units"] = self.len
        base_config["sample_size"] = self.sample_size
        return base_config

    @classmethod
    def from_config(cls, config):
        """
        Create an Exponential layer from a configuration dictionary.

        Args:
            config (dict)

        Returns:
            layer (Weights)

        """
        layer = cls(config["num_units"])
        layer.sample_size = config["sample_size"]
        # TODO : params
        for k, v in config["penalties"].items():
            layer.add_penalty({k: penalties.from_config(v)})
        for k, v in config["constraints"].items():
            layer.add_constraint({k: getattr(constraints, v)})
        return layer

    def energy(self, data):
        """
        Compute the energy of the Exponential layer.

        For sample k,
        E_k = \sum_i loc_i * v_i

        Args:
            vis (tensor (num_samples, num_units)): values of units

        Returns:
            tensor (num_samples,): energy per sample

        """
        return be.dot(data, self.params.loc)

    def log_partition_function(self, phi):
        """
        Compute the logarithm of the partition function of the layer
        with external field phi.

        Let a_i be the loc parameter of unit i.
        Let phi_i = \sum_j W_{ij} y_j, where y is the vector of connected units.

        Z_i = Tr_{x_i} exp( -a_i x_i + phi_i x_i)
        = 1 / (a_i - phi_i)

        log(Z_i) = -log(a_i - phi_i)

        Args:
            phi (tensor (num_samples, num_units)): external field

        Returns:
            logZ (tensor, num_samples, num_units)): log partition function

        """
        return -be.log(be.subtract(self.params.loc, phi))

    def online_param_update(self, data):
        """
        Update the parameters using an observed batch of data.
        Used for initializing the layer parameters.

        Notes:
            Modifies layer.sample_size and layer.params in place.

        Args:
            data (tensor (num_samples, num_units)): observed values for units

        Returns:
            None

        """
        # get the current value of the first moment
        x = be.reciprocal(self.params.loc)

        # update the sample size
        n = len(data)
        new_sample_size = n + self.sample_size

        # update the first moment
        x *= self.sample_size / new_sample_size
        x += n * be.mean(data, axis=0) / new_sample_size

        # update the class attributes
        self.params = ParamsExponential(be.reciprocal(x))
        self.sample_size = new_sample_size

    def shrink_parameters(self, shrinkage=1):
        """
        Apply shrinkage to the parameters of the layer.
        Does nothing for the Exponential layer.

        Args:
            shrinkage (float \in [0,1]): the amount of shrinkage to apply

        Returns:
            None

        """
        pass

    def rescale(self, observations):
        """
        Rescale is equivalent to the identity function for the Exponential layer.

        Args:
            observations (tensor (num_samples, num_units)):
                Values of the observed units.

        Returns:
            tensor: observations

        """
        return observations

    def derivatives(self, vis, hid, weights, beta=None):
        """
        Compute the derivatives of the layer parameters.

        Args:
            vis (tensor (num_samples, num_units)):
                The values of the visible units.
            hid list[tensor (num_samples, num_connected_units)]:
                The rescaled values of the hidden units.
            weights list[tensor, (num_connected_units, num_units)]:
                The weights connecting the layers.
            beta (tensor (num_samples, 1), optional):
                Inverse temperatures.

        Returns:
            grad (namedtuple): param_name: tensor (contains gradient)

        """
        loc = be.mean(vis, axis=0)
        loc = self.get_penalty_grad(loc, 'loc')
        return ParamsExponential(loc)

    def _conditional_params(self, scaled_units, weights, beta=None):
        """
        Compute the parameters of the layer conditioned on the state
        of the connected layers.

        Args:
            scaled_units list[tensor (num_samples, num_connected_units)]:
                The rescaled values of the connected units.
            weights list[tensor, (num_connected_units, num_units)]:
                The weights connecting the layers.
            beta (tensor (num_samples, 1), optional):
                Inverse temperatures.

        Returns:
            tensor: conditional parameters

        """
        rate = -be.dot(scaled_units[0], weights[0])
        for i in range(1, len(weights)):
            rate -= be.dot(scaled_units[i], weights[i])
        rate += be.broadcast(self.params.loc, rate)
        if beta is not None:
            rate = be.multiply(beta, rate)
        return rate

    def conditional_mode(self, scaled_units, weights, beta=None):
        """
        Compute the mode of the distribution conditioned on the state
        of the connected layers.

        Args:
            scaled_units list[tensor (num_samples, num_connected_units)]:
                The rescaled values of the connected units.
            weights list[tensor (num_connected_units, num_units)]:
                The weights connecting the layers.
            beta (tensor (num_samples, 1), optional):
                Inverse temperatures.

        Returns:
            tensor (num_samples, num_units): The mode of the distribution

        """
        raise NotImplementedError("Exponential distribution has no mode.")

    def conditional_mean(self, scaled_units, weights, beta=None):
        """
        Compute the mean of the distribution conditioned on the state
        of the connected layers.

        Args:
            scaled_units list[tensor (num_samples, num_connected_units)]:
                The rescaled values of the connected units.
            weights list[tensor (num_connected_units, num_units)]:
                The weights connecting the layers.
            beta (tensor (num_samples, 1), optional):
                Inverse temperatures.

        Returns:
            tensor (num_samples, num_units): The mean of the distribution.

        """
        rate = self._conditional_params(scaled_units, weights, beta)
        return be.reciprocal(rate)

    def conditional_sample(self, scaled_units, weights, beta=None):
        """
        Draw a random sample from the disribution conditioned on the state
        of the connected layers.

        Args:
            scaled_units list[tensor (num_samples, num_connected_units)]:
                The rescaled values of the connected units.
            weights list[tensor (num_connected_units, num_units)]:
                The weights connecting the layers.
            beta (tensor (num_samples, 1), optional):
                Inverse temperatures.

        Returns:
            tensor (num_samples, num_units): Sampled units.

        """
        rate = self._conditional_params(scaled_units, weights, beta)
        r = self.rand(be.shape(rate))
        return -be.log(r) / rate

    def random(self, array_or_shape):
        """
        Generate a random sample with the same type as the layer.
        For an Exponential layer, draws from the exponential distribution
        with the rate determined by the params attribute.

        Used for generating initial configurations for Monte Carlo runs.

        Args:
            array_or_shape (array or shape tuple):
                If tuple, then this is taken to be the shape.
                If array, then its shape is used.

        Returns:
            tensor: Random sample with desired shape.

        """
        try:
            shape = be.shape(array_or_shape)
        except Exception:
            shape = array_or_shape

        r = self.rand(shape)
        return be.divide(self.params.loc, -be.log(r))



# ---- FUNCTIONS ----- #

def get(key):
    if 'gauss' in key.lower():
        return GaussianLayer
    elif 'ising' in key.lower():
        return IsingLayer
    elif 'bern' in key.lower():
        return BernoulliLayer
    elif 'expo' in key.lower():
        return ExponentialLayer
    else:
        raise ValueError('Unknown layer type')<|MERGE_RESOLUTION|>--- conflicted
+++ resolved
@@ -1117,11 +1117,7 @@
 
     def get_zero_magnetization(self):
         """
-<<<<<<< HEAD
-        MagnetizationBernoulli object with zero expectation.
-=======
         Create a layer magnetization with zero expectations.
->>>>>>> dbe857bb
 
         Args:
             None
@@ -1134,21 +1130,13 @@
 
     def get_random_magnetization(self):
         """
-<<<<<<< HEAD
-        MagnetizationBernoulli object with random expectation.
-=======
         Create a layer magnetization with random expectations.
->>>>>>> dbe857bb
-
-        Args:
-            None
-
-        Returns:
-<<<<<<< HEAD
-            bernoulli layer
-=======
+
+        Args:
+            None
+
+        Returns:
             BernoulliMagnetization
->>>>>>> dbe857bb
 
         """
         return MagnetizationBernoulli(be.rand((self.len,)))
