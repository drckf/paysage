--- conflicted
+++ resolved
@@ -250,11 +250,7 @@
             raise AttributeError(
                 'You must call the initialize(self, array_or_shape)'
                 +' method to set the initial state of the Markov Chain')
-<<<<<<< HEAD
-        self.pos_state = self.updater(steps, self.pos_state, self.beta, clamped=clamped)
-=======
-        self.pos_state = self.updater(steps, self.pos_state, beta=None)
->>>>>>> f635a704
+        self.pos_state = self.updater(steps, self.pos_state, beta=None, clamped=clamped)
 
     def update_negative_state(self, steps, clamped=[]):
         """
@@ -275,14 +271,9 @@
             raise AttributeError(
                 'You must call the initialize(self, array_or_shape)'
                 +' method to set the initial state of the Markov Chain')
-<<<<<<< HEAD
-        self._update_beta()
-        self.neg_state = self.updater(steps, self.neg_state, self.beta, clamped=clamped)
-=======
         for _ in range(steps):
             self._update_beta()
-            self.neg_state = self.updater(1, self.neg_state, self._beta())
->>>>>>> f635a704
+            self.neg_state = self.updater(1, self.neg_state, self._beta(), clamped=clamped)
 
 
 class ProgressMonitor(object):
