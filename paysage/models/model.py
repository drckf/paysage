--- conflicted
+++ resolved
@@ -476,15 +476,9 @@
             )
 
         # compute the gradient of the Helmholtz FE via TAP_gradient
-<<<<<<< HEAD
-        grad_HFE = self.grad_TAP_free_energy(num_r, num_p, persistent_samples,
-                     init_lr_EMF, tolerance_EMF, max_iters_EMF)
-
-=======
         grad_HFE = self.grad_TAP_free_energy(init_lr_EMF,
                                              tolerance_EMF, max_iters_EMF)
-        
->>>>>>> 1624bfcb
+
         return gu.grad_mapzip(be.subtract, grad_MFE, grad_HFE)
 
     def parameter_update(self, deltas):
@@ -536,17 +530,11 @@
             float: Gibbs free energy
         """
         total = 0
-<<<<<<< HEAD
-        B = [self.layers[l]._gibbs_lagrange_multipliers_expectation(mag[l]) for l in range(self.num_layers)]
-        A = [self.layers[l]._gibbs_lagrange_multipliers_variance(mag[l]) for l in range(self.num_layers)]
-
-=======
         B = [self.layers[l]._gibbs_lagrange_multipliers_expectation(mag[l])
              for l in range(self.num_layers)]
         A = [self.layers[l]._gibbs_lagrange_multipliers_variance(mag[l])
              for l in range(self.num_layers)]
-        
->>>>>>> 1624bfcb
+
         for l in range(self.num_layers):
             lay = self.layers[l]
             total += lay._gibbs_free_energy_entropy_term(B[l], A[l], mag[l])
@@ -724,16 +712,8 @@
         each of the minimial magnetizations for the Gibbs FE.
 
         Args:
-<<<<<<< HEAD
-            num_r: (int>=0) number of random seeds to use for Gibbs FE minimization
-            num_p: (int>=0) number of persistent seeds to use for Gibbs FE minimization
-            persistent_samples list of magnetizations: persistent magnetization parameters
-                to keep as seeds for Gibbs free energy estimation.
             init_lr float: initial learning rate which is halved whenever necessary
-=======
-            init_lr float: initial learning rate which is halved whenever necessary 
->>>>>>> 1624bfcb
-            to enforce descent.
+             to enforce descent.
             tol float: tolerance for quitting minimization.
             max_iters int: maximum gradient decsent steps
 
