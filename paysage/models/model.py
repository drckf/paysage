--- conflicted
+++ resolved
@@ -1,12 +1,9 @@
 import os
 import copy
 import pandas
-<<<<<<< HEAD
 from cytoolz import partial
 from copy import deepcopy
-=======
 from typing import List
->>>>>>> 4626c43f
 
 from .. import layers
 from .. import backends as be
@@ -508,7 +505,6 @@
             energy += self.weights[i].energy(data.units[i], data.units[i+1])
         return energy
 
-<<<<<<< HEAD
     def grad_marginal_free_energy(self, data_state, steps=1):
         """
         Compute the gradient of the marginal free energy of the model via sampling,
@@ -774,10 +770,7 @@
 
         return grad_EMF
 
-    def save(self, store):
-=======
     def save(self, store: pandas.HDFStore) -> None:
->>>>>>> 4626c43f
         """
         Save a model to an open HDFStore.
 
