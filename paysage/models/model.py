--- conflicted
+++ resolved
@@ -487,37 +487,7 @@
             energy += self.weights[i].energy(data.units[i], data.units[i+1])
         return energy
 
-<<<<<<< HEAD
-    def marginal_free_energy(self, data):
-        """
-        Compute the marginal free energy of the model.
-
-        If the energy is:
-        E(v, h) = -\sum_i a_i(v_i) - \sum_j b_j(h_j) - \sum_{ij} W_{ij} v_i h_j
-        Then the marginal free energy is:
-        F(v) =  -\sum_i a_i(v_i) - \sum_j \log \int dh_j \exp(b_j(h_j) - \sum_i W_{ij} v_i)
-        This can be extended to a deep model by a sum over all hidden states
-
-        Args:
-            data (State object): The current state of each layer.
-
-        Returns:
-            tensor (batch_size, ): Marginal free energies.
-
-        """
-        assert self.num_layers == 2 # supported for 2-layer models only
-        i = 0
-        phi = be.dot(data.units[i], self.weights[i].W())
-        log_Z_hidden = self.layers[i+1].log_partition_function(phi)
-        energy = 0
-        energy += self.layers[i].energy(data.units[i])
-        energy -= be.tsum(log_Z_hidden, axis=1)
-        return energy
-
     def save(self, store: pandas.HDFStore) -> None:
-=======
-    def save(self, store):
->>>>>>> 69d533b3
         """
         Save a model to an open HDFStore.
 
